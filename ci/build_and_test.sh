#!/usr/bin/env bash

# Make sure we fail in case of errors
set -e

# Copy sources (we do not have write permission on the mounted $TRAVIS_BUILD_DIR),
# so let's make a copy of the source code
cd ~
rm -rf my_work_dir
mkdir my_work_dir
# Copy also dot files (.*)
shopt -s dotglob
cp -R ${TRAVIS_BUILD_DIR}/* my_work_dir/

cd my_work_dir

if [[ ${TRAVIS_OS_NAME} == linux ]];
then
    miniconda_os=Linux
    compilers="gcc_linux-64 gxx_linux-64 gfortran_linux-64"
else  # osx
    miniconda_os=MacOSX
    compilers="clang_osx-64 clangxx_osx-64 gfortran_osx-64"

    # On macOS we also need the conda libx11 libraries used to build xspec
    # We also need to pin down ncurses, for now only on macos.
    xorg="xorg-libx11 ncurses=5"
fi


# Get the version in the __version__ environment variable
#python ci/set_minor_version.py --patch $TRAVIS_BUILD_NUMBER --version_file threeML/version.py

#export PKG_VERSION=$(cd threeML && python -c "import version;print(version.__version__)")

export PKG_VERSION=$(python -c "import versioneer;print(versioneer.get_version())")

echo "HOME= ${HOME}"
echo "Building ${PKG_VERSION} ..."
echo "Python version: ${TRAVIS_PYTHON_VERSION}"

libgfortranver="3.0"
NUMPYVER=1.15
MATPLOTLIBVER=2
XSPECVER="6.22.1"
xspec_channel=xspecmodels

echo "Building ${PKG_VERSION} ..."
echo "Python version: ${TRAVIS_PYTHON_VERSION}"

conda update --yes -q conda conda-build

conda config --add channels ${xspec_channel}

# Figure out requested dependencies
if [ -n "${MATPLOTLIBVER}" ]; then MATPLOTLIB="matplotlib=${MATPLOTLIBVER}"; fi
if [ -n "${NUMPYVER}" ]; then NUMPY="numpy=${NUMPYVER}"; fi
if [ -n "${XSPECVER}" ];
 then export XSPEC="xspec-modelsonly=${XSPECVER} ${xorg}";
fi

if [[ ${TRAVIS_PYTHON_VERSION} == 2.7 ]]; then
    PKG="pytest<4 openblas-devel=0.3.6 tk=8.5.19 astroquery=0.3.10 ipopt<3.13 pygmo=2.11.4 emcee>=3 pandas>=0.23"
else
    PKG="pytest pandas>=0.23"
fi

echo "dependencies: ${MATPLOTLIB} ${NUMPY}  ${XSPEC}"

# Answer yes to all questions (non-interactive)
conda config --set always_yes true

# We will upload explicitly at the end, if successful
conda config --set anaconda_upload no

# Make sure conda-forge is the first channel
conda config --add channels defaults

conda config --add channels threeml

conda config --add channels conda-forge/label/cf201901

conda config --add channels conda-forge

# Create test environment
conda create --yes --name test_env -c conda-forge python=$TRAVIS_PYTHON_VERSION ${PKG} codecov pytest-cov git ${MATPLOTLIB} ${NUMPY} ${XSPEC} astropy ${compilers} scipy krb5=1.14.6

if [[ "$TRAVIS_OS_NAME" == "removeme" ]]; then

    # in the hawc docker container we have a configuration file

    source ${SOFTWARE_BASE}/config_hawc.sh
    source activate test_env
    conda install -c conda-forge pytest=3.8 codecov pytest-cov git --no-update-deps
else

    # Activate test environment
    source activate test_env

fi

# Build package

if [[ "$TRAVIS_OS_NAME" == "linux" ]]; then
    conda build --python=$TRAVIS_PYTHON_VERSION conda-dist/recipes/threeml
else
    # there is some strange error about the prefix length
    conda build --no-build-id --python=$TRAVIS_PYTHON_VERSION conda-dist/recipes/threeml
fi

# Install it
conda install --use-local -c conda-forge -c threeml threeml

########### FIXME
# This is a kludge around a pymultinest bug
# (it cannot find multinest if not in LD_LIBRARY_PATH
# or DYLD_LIBRARY_PATH)
#if [[ "$TRAVIS_OS_NAME" == "removeme" ]]; then
#    export LD_LIBRARY_PATH=${LD_LIBRARY_PATH}:${CONDA_PREFIX}/lib
#else
#    export DYLD_LIBRARY_PATH=${DYLD_LIBRARY_PATH}:${CONDA_PREFIX}/lib
#fi

# Run tests
cd ~/my_work_dir/

# This is needed for ipyparallel to find the test modules
export PYTHONPATH=`pwd`/threeML/test:${PYTHONPATH}


# Make matplotlib non-interactive (otherwise it will crash
# all the tests)
export MPLBACKEND='Agg'
export OMP_NUM_THREADS=1
export MKL_NUM_THREADS=1
export NUMEXPR_NUM_THREADS=1

# Before running the test, if we are on linux, install cthreeml and verify that
# we can actually import the HAWC plugin
# We re-install cthreeML to make sure that it uses versions of boost compatible
# with what is installed in the container
if [[ "$TRAVIS_OS_NAME" == "removeme" ]]; then

    export CFLAGS="-m64 -I${CONDA_PREFIX}/include"
    export CXXFLAGS="-DBOOST_MATH_DISABLE_FLOAT128 -m64 -I${CONDA_PREFIX}/include"
    pip install git+https://github.com/threeml/cthreeML.git --no-deps --upgrade

    # Make sure we can load the HAWC plugin
    python -c "from threeML.plugins.HAWCLike import HAWCLike"
    python -c "import os; print(os.environ['HAWC_3ML_TEST_DATA_DIR'])"

fi

<<<<<<< HEAD
# Run tests
python -m pytest -vv --cov=threeML
=======
python -m pytest -vv --disable-warnings --cov=threeML
>>>>>>> 2f2b41e4

# Unset PYTHONPATH and LD_LIBRARY_PATH because they conflict with anaconda client
unset PYTHONPATH

if [[ "$TRAVIS_OS_NAME" == "linux" ]]; then

    unset LD_LIBRARY_PATH

else

    unset DYLD_LIBRARY_PATH

fi

# Codecov needs to run in the main git repo

# Upload coverage measurements if we are on Linux
if [[ "$TRAVIS_OS_NAME" == "linux" ]]; then

    echo "********************************** COVERAGE ******************************"
    codecov -t 96594ad1-4ad3-4355-b177-dcb163cfc128

fi

# If we are on the master branch upload to the channel
if [[ "${TRAVIS_EVENT_TYPE}" == "pull_request" ]]; then
    echo "This is a pull request, not uploading to Conda channel"

elif [[ "${TRAVIS_EVENT_TYPE}" == "api" ]]; then
    echo "This build was triggered via API"

elif [[ "${TRAVIS_EVENT_TYPE}" == "push" ]]; then
    echo "This is a push to branch ${TRAVIS_BRANCH}"

    echo "${TRAVIS_TAG}"
    if [ -n "${TRAVIS_TAG}" ]; then
        echo "This is the tag ${TRAVIS_TAG}"
        conda install -c conda-forge anaconda-client
        echo "Uploading ${CONDA_BUILD_PATH}"

        if [[ "$TRAVIS_OS_NAME" == "linux" ]]; then
                anaconda -v --show-traceback -t $CONDA_UPLOAD_TOKEN upload -u threeml ${HOME}/miniconda/conda-bld/linux-64/*.tar.bz2 --force
        else
                anaconda -v --show-traceback -t $CONDA_UPLOAD_TOKEN upload -u threeml ${HOME}/miniconda/conda-bld/*/*.tar.bz2 --force
        fi
    fi
fi<|MERGE_RESOLUTION|>--- conflicted
+++ resolved
@@ -151,12 +151,8 @@
 
 fi
 
-<<<<<<< HEAD
 # Run tests
 python -m pytest -vv --cov=threeML
-=======
-python -m pytest -vv --disable-warnings --cov=threeML
->>>>>>> 2f2b41e4
 
 # Unset PYTHONPATH and LD_LIBRARY_PATH because they conflict with anaconda client
 unset PYTHONPATH
