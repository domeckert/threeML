--- conflicted
+++ resolved
@@ -21,16 +21,9 @@
                   skip_after_successful_duplicate: true
                   paths_ignore: '["**/README.md", "**/docs/**"]'
                   do_not_skip: '["pull_request",  "schedule"]'
-<<<<<<< HEAD
 
     test-pip:
         name: Test on Pip
-=======
-
-
-    test-pip:
-      name: Test on Pip
->>>>>>> 063ed684
         needs: skip_duplicate
         if: ${{ needs.skip_duplicate.outputs.should_skip == 'false' }}
         strategy:
@@ -57,10 +50,6 @@
                   # exit-zero treats all errors as warnings. The GitHub editor is 127 chars wide
                   flake8 . --count --exit-zero --max-complexity=10 --max-line-length=127 --statistics
 
-<<<<<<< HEAD
-=======
-
->>>>>>> 063ed684
             - name: Test pip on ${{ matrix.python-version }}
               run: |
                   python -m pytest -vv --cov=threeML --cov-report=xml
@@ -79,15 +68,9 @@
             #       directory: ./coverage/reports/
 
     test-conda:
-<<<<<<< HEAD
         name: Test on Conda
         needs: skip_duplicate
         if: ${{ needs.skip_duplicate.outputs.should_skip == 'false' }}
-=======
-      name: Test on Conda
-      needs: skip_duplicate
-      if: ${{ needs.skip_duplicate.outputs.should_skip == 'false' }}
->>>>>>> 063ed684
         strategy:
             matrix:
                 os: ["ubuntu-latest", "macos-latest"]
@@ -160,19 +143,11 @@
             - name: Conda list
               shell: bash -l {0}
               run: |
-<<<<<<< HEAD
                   conda list
             - name: install it
               shell: bash -l {0}
               run: |
                   pip install -e .
-=======
-                conda list
-            - name: install it
-              shell: bash -l {0}
-              run: |
-                pip install -e .
->>>>>>> 063ed684
             - name: Lint with flake8
               shell: bash -l {0}
               run: |
@@ -244,7 +219,6 @@
             - name: Check long_description
               run: |
                   python -m twine check dist/*
-<<<<<<< HEAD
 
     build-conda:
         name: Build and verify with Conda
@@ -359,13 +333,6 @@
 
     publish-conda:
         name: Publish to Conda
-=======
-
-                  
-                  
-    build-conda:
-        name: Build and verify with Conda
->>>>>>> 063ed684
         if: github.event_name == 'push' && startsWith(github.event.ref, 'refs/tags')
         runs-on: ${{ matrix.os }}
         strategy:
