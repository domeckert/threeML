--- conflicted
+++ resolved
@@ -79,20 +79,11 @@
         steps:
             - name: Checkout
               uses: actions/checkout@v2
-<<<<<<< HEAD
-            - name: Cache conda
-              uses: actions/cache@v2
-              with:
-                id: cache-conda
-                path: ~/conda_pkgs_dir
-                key: conda-${{ matrix.os }}-python-${{ matrix.python-version }}-${{ hashFiles('environment-ci.yml') }}
-=======
             # - name: Cache conda
             #   uses: actions/cache@v1
             #   with:
             #       path: ~/conda_pkgs_dir
             #       key: conda-${{ matrix.os }}-python-${{ matrix.python-version }}-${{ hashFiles('environment-ci.yml') }}
->>>>>>> 7ef40c1c
             - name: Setup Miniconda
               uses: conda-incubator/setup-miniconda@v2
               with:
