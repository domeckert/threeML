import pytest
import numpy as np
import os

__author__ = 'grburgess'

from threeML.plugins.FermiGBMTTELike import FermiGBMTTELike, BinningMethodError
from threeML.data_list import DataList
from threeML.classicMLE.joint_likelihood import JointLikelihood
from threeML.bayesian.bayesian_analysis import BayesianAnalysis
from astromodels.core.model import Model
from astromodels.functions.functions import Powerlaw, Exponential_cutoff
from astromodels.sources.point_source import PointSource
from astromodels.sources.extended_source import ExtendedSource
from astromodels.functions.functions import Log_uniform_prior, Uniform_prior

from threeML.io.file_utils import within_directory

__this_dir__ = os.path.join(os.path.abspath(os.path.dirname(__file__)))

__example_dir = os.path.join(__this_dir__, '../../examples')


def is_within_tolerance(truth, value, relative_tolerance=0.01):
    assert truth != 0

    if abs((truth - value) / truth) <= relative_tolerance:

        return True

    else:

        return False


def examine_bins(bins, real_start, real_stop, expected_number_of_bins):
    assert len(bins) == 2

    starts, stops = bins

    # check that the start and stop make sense

    assert np.round(starts[0], decimals=3) >= real_start
    assert np.round(stops[-1], decimals=3) <= real_stop

    # test bin ordering

    for x, y in zip(starts, stops):

        assert x < y

    # test bin length

    assert len(starts) == expected_number_of_bins
    assert len(stops) == expected_number_of_bins






class AnalysisBuilder(object):
    def __init__(self, plugin):

        self._plugin = plugin

        self._shapes = {}
        self._shapes['normal'] = Powerlaw()
        self._shapes['add'] = Powerlaw() + Powerlaw()
        self._shapes['mult'] = Powerlaw() * Exponential_cutoff()
        self._shapes['crazy'] = Exponential_cutoff() * (Powerlaw() + Powerlaw())

    @property
    def keys(self):

        return self._shapes.keys()

    def set_priors(self):

        key = 'normal'

        self._shapes[key].K.prior = Log_uniform_prior(lower_bound=1e-10, upper_bound=1e2)
        self._shapes[key].index.set_uninformative_prior(Uniform_prior)

        key = 'add'

        self._shapes[key].K_1.prior = Log_uniform_prior(lower_bound=1e-10, upper_bound=1e2)
        self._shapes[key].index_1.set_uninformative_prior(Uniform_prior)
        self._shapes[key].K_2.prior = Log_uniform_prior(lower_bound=1e-10, upper_bound=1e2)
        self._shapes[key].index_2.set_uninformative_prior(Uniform_prior)

        key = 'mult'

        self._shapes[key].K_1.prior = Log_uniform_prior(lower_bound=1e-10, upper_bound=1e2)
        self._shapes[key].index_1.set_uninformative_prior(Uniform_prior)
        self._shapes[key].K_2.prior = Log_uniform_prior(lower_bound=1e-10, upper_bound=1e2)
        self._shapes[key].xc_2.prior = Log_uniform_prior(lower_bound=1e0, upper_bound=1e2)

        key = 'crazy'

        self._shapes[key].K_1.prior = Log_uniform_prior(lower_bound=1e-10, upper_bound=1e2)
        self._shapes[key].xc_1.prior = Log_uniform_prior(lower_bound=1e0, upper_bound=1e2)
        self._shapes[key].K_2.prior = Log_uniform_prior(lower_bound=1e-10, upper_bound=1e2)
        self._shapes[key].index_2.set_uninformative_prior(Uniform_prior)
        self._shapes[key].K_3.prior = Log_uniform_prior(lower_bound=1e-10, upper_bound=1e2)
        self._shapes[key].index_3.set_uninformative_prior(Uniform_prior)

    def build_point_source_jl(self):

        data_list = DataList(self._plugin)

        jls = {}

        for key in self._shapes.keys():
            ps = PointSource('test', 0, 0, spectral_shape=self._shapes[key])
            model = Model(ps)
            jls[key] = JointLikelihood(model, data_list)

        return jls

    def build_point_source_bayes(self):

        data_list = DataList(self._plugin)

        bayes = {}

        for key in self._shapes.keys():
            ps = PointSource('test', 0, 0, spectral_shape=self._shapes[key])
            model = Model(ps)

            bayes[key] = BayesianAnalysis(model, data_list)

        return bayes


def test_gbm_tte_constructor():
    with within_directory(__example_dir):
        data_dir = os.path.join('gbm', 'bn080916009')

        src_selection = "0.-10."

        nai3 = FermiGBMTTELike('NAI3',
                               os.path.join(data_dir, "glg_tte_n3_bn080916009_v01.fit.gz"),
                               "-10-0, 100-150",
                               src_selection,
                               rsp_file=os.path.join(data_dir, "glg_cspec_n3_bn080916009_v07.rsp"), poly_order=-1)

        assert nai3.name == 'NAI3'

        assert nai3._active_interval == ('0.-10.',)
        assert nai3._startup == False
        assert nai3._verbose == True
        assert nai3.background_noise_model == 'gaussian'

        nai3.view_lightcurve()

        nai3.view_lightcurve(energy_selection="8-30")

        nai3.background_poly_order = 2

        nai3.background_poly_order = -1

        nai3.set_active_measurements("8-30")

        nai3.set_active_time_interval("0-10")

        nai3.set_background_interval("-15-0", "100-150")

        nai3.set_background_interval("-15-0", "100-150", unbinned=False)


def test_gbm_binning():
    with within_directory(__example_dir):
        data_dir = os.path.join('gbm', 'bn080916009')

        src_selection = "0.-10."

        nai3 = FermiGBMTTELike('NAI3',
                               os.path.join(data_dir, "glg_tte_n3_bn080916009_v01.fit.gz"),
                               "-10-0, 100-150",
                               src_selection,
                               rsp_file=os.path.join(data_dir, "glg_cspec_n3_bn080916009_v07.rsp"), poly_order=-1)

        # should not have bins yet



        with pytest.raises(AttributeError):
            nai3.bins

        with pytest.raises(AttributeError):
            nai3.text_bins

        # First catch the errors


        # This is without specifying the correct options name





        with pytest.raises(RuntimeError):
            nai3.create_time_bins(start=0, stop=10, method='constant')

        with pytest.raises(RuntimeError):
            nai3.create_time_bins(start=0, stop=10, method='significance')

        with pytest.raises(RuntimeError):
            nai3.create_time_bins(start=0, stop=10, method='constant', p0=.1)

        with pytest.raises(RuntimeError):
            nai3.create_time_bins(start=0, stop=10, method='significance', dt=1)

        # now incorrect options

        with pytest.raises(RuntimeError):
            nai3.create_time_bins(start=0, stop=10, method='not_a_method')

        # Now test values



        nai3.create_time_bins(start=0, stop=10, method='constant', dt=1)

        assert len(nai3.text_bins) == 10

        examine_bins(nai3.bins, 0, 10, 10)

        nai3.create_time_bins(start=0, stop=10, method='bayesblocks', p0=.1)

        examine_bins(nai3.bins, 0, 10, 9)

        nai3.create_time_bins(start=0, stop=10, method='significance', sigma=40)

<<<<<<< HEAD
        examine_bins(nai3.bins, 0, 10, 92)
=======
        examine_bins(nai3.bins, 0, 10, 4)
>>>>>>> 484422e9

        nai3.view_lightcurve(use_binner=True)

        nai3.write_pha_from_binner("test_binner", overwrite=True)

        ogips = nai3.get_ogip_from_binner()




def test_gbm_tte_joint_likelihood_fitting():
    with within_directory(__example_dir):
        data_dir = os.path.join('gbm', 'bn080916009')

        src_selection = "0.-10."

        nai3 = FermiGBMTTELike('NAI3',
                               os.path.join(data_dir, "glg_tte_n3_bn080916009_v01.fit.gz"),
                               "-10-0, 100-150",
                               src_selection,
                               rsp_file=os.path.join(data_dir, "glg_cspec_n3_bn080916009_v07.rsp"), poly_order=-1)

        ab = AnalysisBuilder(nai3)

        jls = ab.build_point_source_jl()

        for key in ['normal']:

            jl = jls[key]

            assert jl.analysis_type == 'mle'

            # no COV yet
            with pytest.raises(RuntimeError):

                _ = jl.covariance_matrix

            with pytest.raises(RuntimeError):

                _ = jl.correlation_matrix

            assert jl.current_minimum is None
            assert jl.minimizer_in_use == ('MINUIT', None, None)
            assert jl.minimizer is None
            assert jl.ncalls == 0
            assert jl.verbose == False

            res, _ = jl.fit()

            assert jl.current_minimum is not None

            assert jl.minimizer is not None
            assert jl.ncalls != 1


def test_gbm_tte_bayesian_fitting():
    with within_directory(__example_dir):
        data_dir = os.path.join('gbm', 'bn080916009')

        src_selection = "0.-10."

        nai3 = FermiGBMTTELike('NAI3',
                               os.path.join(data_dir, "glg_tte_n3_bn080916009_v01.fit.gz"),
                               "-10-0, 100-150",
                               src_selection,
                               rsp_file=os.path.join(data_dir, "glg_cspec_n3_bn080916009_v07.rsp"), poly_order=-1)

        ab = AnalysisBuilder(nai3)
        ab.set_priors()
        bayes = ab.build_point_source_bayes()

        for key in ['normal']:

            bb = bayes[key]

            assert bb.analysis_type == 'bayesian'
            assert bb._samples is None
            assert bb._raw_samples is None
            assert bb._sampler is None
            assert bb._log_like_values is None

            n_walk = 10
            n_samp = 100

            n_samples = n_walk * n_samp

            samples = bb.sample(n_walkers=n_walk, burn_in=10, n_samples=n_samp)

            for key_2 in samples.keys():
                assert samples[key_2].shape[0] == n_samples

            assert len(bb.log_like_values) == n_samples
            # assert len(bb.log_probability_values) == n_samples

            assert bb.raw_samples.shape == (n_samples, 2)




            # assert bb.current_minimum is None
            # assert jl.minimizer_in_use == ('MINUIT', None)
            # assert jl.minimizer is None
            # assert jl.ncalls == 0
            # assert jl.verbose == False

            # res, _ = jl.fit()

            # assert jl.current_minimum is not None

            # assert jl.minimizer is not None
            # assert jl.ncalls != 1<|MERGE_RESOLUTION|>--- conflicted
+++ resolved
@@ -233,11 +233,7 @@
 
         nai3.create_time_bins(start=0, stop=10, method='significance', sigma=40)
 
-<<<<<<< HEAD
-        examine_bins(nai3.bins, 0, 10, 92)
-=======
         examine_bins(nai3.bins, 0, 10, 4)
->>>>>>> 484422e9
 
         nai3.view_lightcurve(use_binner=True)
 
@@ -334,18 +330,3 @@
 
             assert bb.raw_samples.shape == (n_samples, 2)
 
-
-
-
-            # assert bb.current_minimum is None
-            # assert jl.minimizer_in_use == ('MINUIT', None)
-            # assert jl.minimizer is None
-            # assert jl.ncalls == 0
-            # assert jl.verbose == False
-
-            # res, _ = jl.fit()
-
-            # assert jl.current_minimum is not None
-
-            # assert jl.minimizer is not None
-            # assert jl.ncalls != 1