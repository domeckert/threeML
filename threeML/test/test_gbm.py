--- conflicted
+++ resolved
@@ -374,13 +374,8 @@
 
         old_coefficients , old_errors = nai3.get_background_parameters()
 
-<<<<<<< HEAD
-        old_tmin_list = nai3._evt_list.time_intervals
-
-=======
-        old_tmin_list = nai3._event_list._tmin_list
-        old_tmax_list = nai3._event_list._tmax_list
->>>>>>> 935c8fb5
+        old_tmin_list = nai3._event_list.time_intervals
+
 
 
         nai3.save_background('temp_gbm',overwrite=True)
@@ -394,13 +389,8 @@
 
         new_coefficients, new_errors = nai3.get_background_parameters()
 
-<<<<<<< HEAD
-        new_tmin_list = nai3._evt_list.time_intervals
-
-=======
-        new_tmin_list = nai3._event_list._tmin_list
-        new_tmax_list = nai3._event_list._tmax_list
->>>>>>> 935c8fb5
+        new_tmin_list = nai3._event_list.time_intervals
+
 
         assert new_coefficients == old_coefficients
 
