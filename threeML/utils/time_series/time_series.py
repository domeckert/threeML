--- conflicted
+++ resolved
@@ -1,11 +1,6 @@
 from __future__ import division, print_function
 
 from builtins import object, range, zip
-<<<<<<< HEAD
-=======
-
-from past.utils import old_div
->>>>>>> 0a196e56
 
 __author__ = "grburgess"
 
@@ -16,29 +11,19 @@
 import h5py
 import numpy as np
 import pandas as pd
-<<<<<<< HEAD
-=======
-from pandas import HDFStore
 from tqdm.auto import tqdm, trange
->>>>>>> 0a196e56
 
 from threeML.config.config import threeML_config
 from threeML.exceptions.custom_exceptions import custom_warnings
 from threeML.io.file_utils import sanitize_filename
-<<<<<<< HEAD
 from threeML.io.logging import setup_logger
-=======
 from threeML.parallel.parallel_client import ParallelClient
->>>>>>> 0a196e56
 from threeML.utils.spectrum.binned_spectrum import Quality
 from threeML.utils.time_interval import TimeIntervalSet
 from threeML.utils.time_series.polynomial import (Polynomial, polyfit,
                                                   unbinned_polyfit)
-<<<<<<< HEAD
 
 log = setup_logger(__name__)
-=======
->>>>>>> 0a196e56
 
 
 class ReducingNumberOfThreads(Warning):
@@ -129,12 +114,13 @@
 
         if instrument is None:
 
-<<<<<<< HEAD
+
+<< << << < HEAD
             log.warning("No instrument name is given. Setting to UNKNOWN")
-=======
+== == == =
             custom_warnings.warn(
                 "No instrument name is given. Setting to UNKNOWN")
->>>>>>> 0a196e56
+>>>>>> > feature-bayes-poly
 
             self._instrument = "UNKNOWN"
 
@@ -144,12 +130,7 @@
 
         if mission is None:
 
-<<<<<<< HEAD
             log.warning("No mission name is given. Setting to UNKNOWN")
-=======
-            custom_warnings.warn(
-                "No mission name is given. Setting to UNKNOWN")
->>>>>>> 0a196e56
 
             self._mission = "UNKNOWN"
 
@@ -362,11 +343,7 @@
 
         raise RuntimeError("Must be implemented in sub class")
 
-<<<<<<< HEAD
-    def set_polynomial_fit_interval(self, *time_intervals, **options) -> None:
-=======
-    def set_polynomial_fit_interval(self, *time_intervals, **kwargs):
->>>>>>> 0a196e56
+    def set_polynomial_fit_interval(self, *time_intervals, **kwargs) -> None:
         """Set the time interval to fit the background.
         Multiple intervals can be input as separate arguments
         Specified as 'tmin-tmax'. Intervals are in seconds. Example:
@@ -496,13 +473,8 @@
         :param use_poly: (bool) choose to build from the polynomial fits
         """
         if not self._time_selection_exists:
-<<<<<<< HEAD
             log.error("No time selection exists! Cannot calculate rates")
             raise RuntimeError()
-=======
-            raise RuntimeError(
-                "No time selection exists! Cannot calculate rates")
->>>>>>> 0a196e56
 
         if extract:
 
@@ -791,13 +763,8 @@
 
             else:
 
-<<<<<<< HEAD
                 log.error(f"The file {filename_sanitized} already exists!")
                 raise IOError()
-=======
-                raise IOError("The file %s already exists!" %
-                              filename_sanitized)
->>>>>>> 0a196e56
 
         with h5py.File(filename_sanitized, "w") as store:
 
