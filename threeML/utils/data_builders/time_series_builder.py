--- conflicted
+++ resolved
@@ -1,16 +1,11 @@
 import copy
 import re
 from pathlib import Path
-<<<<<<< HEAD
-=======
-
-import astropy.io.fits as fits
-import numpy as np
->>>>>>> 0a196e56
-from tqdm.auto import tqdm
+
 import astropy.io.fits as fits
 import matplotlib.pyplot as plt
 import numpy as np
+from tqdm.auto import tqdm
 
 from threeML.exceptions.custom_exceptions import custom_warnings
 from threeML.io.file_utils import file_existing_and_readable, sanitize_filename
@@ -44,11 +39,8 @@
     from polarpy.polar_data import POLARData
     from polarpy.polar_response import PolarResponse
     from polarpy.polarlike import PolarLike
-<<<<<<< HEAD
 
     log.debug("POLAR plugins are available")
-=======
->>>>>>> 0a196e56
 
     has_polarpy = True
 
@@ -83,15 +75,9 @@
         name: str,
         time_series: TimeSeries,
         response=None,
-<<<<<<< HEAD
         poly_order: int = -1,
-        unbinned: bool = True,
+        unbinned: bool = False,
         verbose: bool = True,
-=======
-        poly_order=-1,
-        unbinned=False,
-        verbose=True,
->>>>>>> 0a196e56
         restore_poly_fit=None,
         container_type=BinnedSpectrumWithDispersion,
         **kwargs,
@@ -113,9 +99,11 @@
         :param restore_poly_fit: file from which to read a prefitted background
         """
 
-        assert isinstance(time_series, TimeSeries), "must be a TimeSeries instance"
-
-        assert issubclass(container_type, Histogram), "must be a subclass of Histogram"
+        assert isinstance(
+            time_series, TimeSeries), "must be a TimeSeries instance"
+
+        assert issubclass(
+            container_type, Histogram), "must be a subclass of Histogram"
 
         self._name: str = name
 
@@ -177,16 +165,12 @@
             if file_existing_and_readable(restore_poly_fit):
                 self._time_series.restore_fit(restore_poly_fit)
 
-<<<<<<< HEAD
                 log.info(f"Successfully restored fit from {restore_poly_fit}")
-=======
-                if verbose:
-                    print("Successfully restored fit from %s" % restore_poly_fit)
->>>>>>> 0a196e56
 
             else:
 
-                log.critical(f"Could not find saved background {restore_poly_fit()}.")
+                log.critical(
+                    f"Could not find saved background {restore_poly_fit()}.")
 
         if "use_balrog" in kwargs:
 
@@ -299,13 +283,10 @@
         self._tstart = self._time_series.time_intervals.absolute_start_time
         self._tstop = self._time_series.time_intervals.absolute_stop_time
 
-<<<<<<< HEAD
-        log.info(f"Interval set to {self._tstart}-{self._tstop} for {self._name}")
-
-    def set_background_interval(self, *intervals, **options):
-=======
+        log.info(
+            f"Interval set to {self._tstart}-{self._tstop} for {self._name}")
+
     def set_background_interval(self, *intervals, **kwargs):
->>>>>>> 0a196e56
         """
         Set the time interval to fit the background.
         Multiple intervals can be input as separate arguments
@@ -334,16 +315,12 @@
 
             bayes = False
 
-<<<<<<< HEAD
         log.debug(f"using unbinned is {unbinned} for {self._name}")
         log.debug(f"fitting bkg for {self._name}")
 
-        self._time_series.set_polynomial_fit_interval(*intervals, unbinned=unbinned)
-=======
         self._time_series.set_polynomial_fit_interval(
             *intervals, unbinned=unbinned, bayes=bayes
         )
->>>>>>> 0a196e56
 
         log.debug(f"finished fitting bkg for {self._name}")
         # In theory this will automatically get the poly counts if a
@@ -518,14 +495,17 @@
 
             for (start, stop) in self._time_series.bins.bin_stack:
 
-                total_counts = self._time_series.counts_over_interval(start, stop)
-                bkg_counts = self._time_series.get_total_poly_count(start, stop)
+                total_counts = self._time_series.counts_over_interval(
+                    start, stop)
+                bkg_counts = self._time_series.get_total_poly_count(
+                    start, stop)
                 bkg_error = self._time_series.get_total_poly_error(start, stop)
 
                 sig_calc = Significance(total_counts, bkg_counts)
 
                 sig_per_interval.append(
-                    sig_calc.li_and_ma_equivalent_for_gaussian_background(bkg_error)[0]
+                    sig_calc.li_and_ma_equivalent_for_gaussian_background(bkg_error)[
+                        0]
                 )
 
             return np.array(sig_per_interval)
@@ -539,7 +519,8 @@
 
             for (start, stop) in self._time_series.bins.bin_stack:
 
-                total_counts.append(self._time_series.counts_over_interval(start, stop))
+                total_counts.append(
+                    self._time_series.counts_over_interval(start, stop))
 
             return np.array(total_counts)
 
@@ -551,7 +532,8 @@
             total_counts = []
 
             for (start, stop) in self._time_series.bins.bin_stack:
-                total_counts.append(self._time_series.get_total_poly_count(start, stop))
+                total_counts.append(
+                    self._time_series.get_total_poly_count(start, stop))
 
             return np.array(total_counts)
 
@@ -570,7 +552,8 @@
         )
 
         other_bins = time_series_builder.bins.bin_stack
-        self.create_time_bins(other_bins[:, 0], other_bins[:, 1], method="custom")
+        self.create_time_bins(
+            other_bins[:, 0], other_bins[:, 1], method="custom")
 
     def create_time_bins(self, start, stop, method="constant", **kwargs):
         """
@@ -594,8 +577,6 @@
             self._time_series, EventList
         ), "can only bin event lists currently"
 
-<<<<<<< HEAD
-=======
         # if 'use_energy_mask' in kwargs:
         #
         #     use_energy_mask = kwargs.pop('use_energy_mask')
@@ -604,7 +585,6 @@
         #
         #     use_energy_mask = False
 
->>>>>>> 0a196e56
         if method == "constant":
 
             if "dt" in kwargs:
@@ -625,12 +605,8 @@
 
             else:
 
-<<<<<<< HEAD
                 log.error("significance bins require a sigma argument")
                 raise RuntimeError()
-=======
-                raise RuntimeError("significance bins require a sigma argument")
->>>>>>> 0a196e56
 
             if "min_counts" in kwargs:
 
@@ -662,19 +638,16 @@
 
                 use_background = False
 
-            self._time_series.bin_by_bayesian_blocks(start, stop, p0, use_background)
+            self._time_series.bin_by_bayesian_blocks(
+                start, stop, p0, use_background)
 
         elif method == "custom":
 
             if type(start) is not list:
 
                 if type(start) is not np.ndarray:
-<<<<<<< HEAD
                     log.error("start must be and array in custom mode")
                     raise RuntimeError()
-=======
-                    raise RuntimeError("start must be and array in custom mode")
->>>>>>> 0a196e56
 
             if type(stop) is not list:
 
@@ -695,13 +668,7 @@
             )
             raise BinningMethodError()
 
-<<<<<<< HEAD
         log.info(f"Created {len(self._time_series.bins)} bins via {method}")
-=======
-        if self._verbose:
-
-            print("Created %d bins via %s" % (len(self._time_series.bins), method))
->>>>>>> 0a196e56
 
     def to_spectrumlike(
         self,
@@ -730,7 +697,8 @@
 
         if extract_measured_background:
 
-            log.debug(f"trying extract background as measurement in {self._name}")
+            log.debug(
+                f"trying extract background as measurement in {self._name}")
 
             this_background_spectrum = self._measured_background_spectrum
 
@@ -792,7 +760,8 @@
 
                 else:
 
-                    log.debug(f"creating a BALROGLike plugin named {self._name}")
+                    log.debug(
+                        f"creating a BALROGLike plugin named {self._name}")
 
                     return gbm_drm_gen.BALROGLike(
                         name=self._name,
@@ -836,7 +805,8 @@
             if stop is not None:
                 assert stop is not None, "must specify a start AND a stop time"
 
-                these_bins = these_bins.containing_interval(start, stop, inner=False)
+                these_bins = these_bins.containing_interval(
+                    start, stop, inner=False)
 
             # loop through the intervals and create spec likes
 
@@ -862,7 +832,8 @@
 
                     this_background_spectrum = self._background_spectrum
 
-                    log.debug(f"trying extract background as model in {self._name}")
+                    log.debug(
+                        f"trying extract background as model in {self._name}")
 
                 if this_background_spectrum is None:
                     log.warnings(
@@ -875,7 +846,8 @@
 
                     if self._response is None:
 
-                        log.debug(f"creating a SpectrumLike plugin named {plugin_name}")
+                        log.debug(
+                            f"creating a SpectrumLike plugin named {plugin_name}")
 
                         sl = SpectrumLike(
                             name=plugin_name,
@@ -895,11 +867,7 @@
                             )
 
                             sl = DispersionSpectrumLike(
-<<<<<<< HEAD
                                 name=plugin_name,
-=======
-                                name="%s%s%d" % (self._name, interval_name, i),
->>>>>>> 0a196e56
                                 observation=self._observed_spectrum,
                                 background=this_background_spectrum,
                                 verbose=self._verbose,
@@ -914,11 +882,7 @@
                             )
 
                             sl = gbm_drm_gen.BALROGLike(
-<<<<<<< HEAD
                                 name=plugin_name,
-=======
-                                name="%s%s%d" % (self._name, interval_name, i),
->>>>>>> 0a196e56
                                 observation=self._observed_spectrum,
                                 background=this_background_spectrum,
                                 verbose=self._verbose,
@@ -1306,7 +1270,8 @@
 
         # Mark channels less than 50 MeV as bad
 
-        channel_30MeV = np.searchsorted(lat_lle_file.energy_edges[0], 30000.0) - 1
+        channel_30MeV = np.searchsorted(
+            lat_lle_file.energy_edges[0], 30000.0) - 1
 
         native_quality = np.zeros(lat_lle_file.n_channels, dtype=int)
 
@@ -1426,7 +1391,8 @@
 
         # extract the polar varaibles
 
-        polar_data = POLARData(polar_hdf5_file, polar_hdf5_response, trigger_time)
+        polar_data = POLARData(
+            polar_hdf5_file, polar_hdf5_response, trigger_time)
 
         # Create the the event list
 
@@ -1535,7 +1501,8 @@
             if stop is not None:
                 assert stop is not None, "must specify a start AND a stop time"
 
-                these_bins = these_bins.containing_interval(start, stop, inner=False)
+                these_bins = these_bins.containing_interval(
+                    start, stop, inner=False)
 
             # loop through the intervals and create spec likes
 
