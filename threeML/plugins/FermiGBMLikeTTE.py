--- conflicted
+++ resolved
@@ -4,15 +4,9 @@
 import numpy as np
 import matplotlib.pyplot as plt
 import pandas as pd
-<<<<<<< HEAD
-import requests
-import re
-import warnings
-=======
 import warnings
 import re
 import requests
->>>>>>> 2572585a
 
 from OGIPLike import OGIPLike
 from threeML.plugin_prototype import PluginPrototype
@@ -216,13 +210,6 @@
 
     def peek(self):
 
-<<<<<<< HEAD
-        print 'Timing Info:'
-
-        self.ttefile.peek()
-
-=======
->>>>>>> 2572585a
         print "TTE File Info:"
 
         self._evt_list.peek()
@@ -259,13 +246,8 @@
 
         tte = fits.open(ttefile)
 
-<<<<<<< HEAD
-        self.events = tte['EVENTS'].data['TIME']
-        self.pha = tte['EVENTS'].data['PHA']
-=======
         self._events = tte['EVENTS'].data['TIME']
         self._pha = tte['EVENTS'].data['PHA']
->>>>>>> 2572585a
 
         try:
             self.triggertime = tte['PRIMARY'].header['TRIGTIME']
@@ -278,71 +260,6 @@
 
             self.triggertime = 0
 
-<<<<<<< HEAD
-        self.startevents = tte['PRIMARY'].header['TSTART']
-        self.stopevents = tte['PRIMARY'].header['TSTOP']
-
-        self.utc_start = tte['PRIMARY'].header['DATE-OBS']
-        self.utc_stop = tte['PRIMARY'].header['DATE-END']
-
-
-
-
-        self.nchans = tte['EBOUNDS'].header['NAXIS2']
-
-        self._calculate_deattime()
-
-    def _compute_mission_times(self):
-
-
-
-        mission_dict = {}
-
-        if self.triggertime == 0:
-            return None
-
-        # Complements to Volodymyr Savchenko
-
-        xtime_url = "https://heasarc.gsfc.nasa.gov/cgi-bin/Tools/xTime/xTime.pl"
-
-        pattern = """<tr>.*?<th scope=row><label for="(.*?)">(.*?)</label></th>.*?<td align=center>.*?</td>.*?<td>(.*?)</td>.*?</tr>"""
-
-        args = dict(
-            time_in_sf=self.triggertime,
-            timesys_in="u",
-            timesys_out="u",
-            apply_clock_offset="yes")
-
-
-
-        try:
-
-            content = requests.get(xtime_url, params=args).content
-
-            mission_info = re.findall(pattern, content, re.S)
-
-
-            mission_dict['UTC'] = mission_info[0][-1]
-            mission_dict[mission_info[7][1]]  = mission_info[7][2]  # LIGO
-            mission_dict[mission_info[8][1]]  = mission_info[8][2]  # NUSTAR
-            mission_dict[mission_info[12][1]] = mission_info[12][2]  # RXTE
-            mission_dict[mission_info[16][1]] = mission_info[16][2]  # SUZAKU
-            mission_dict[mission_info[20][1]] = mission_info[20][2] # SWIFT
-            mission_dict[mission_info[24][1]] = mission_info[24][2]  # CHANDRA
-
-        except:
-
-            return None
-
-
-
-
-        return mission_dict
-
-    def set_trigger_time(self,val):
-
-        self.triggertime = val
-=======
         self._start_events = tte['PRIMARY'].header['TSTART']
         self._stop_events = tte['PRIMARY'].header['TSTOP']
 
@@ -372,7 +289,6 @@
     @property
     def deadtime(self):
         return self._deadtime
->>>>>>> 2572585a
 
     def _calculate_deattime(self):
         """
@@ -412,10 +328,6 @@
 
         try:
 
-<<<<<<< HEAD
-    def peek(self):
-
-=======
             content = requests.get(xtime_url, params=args).content
 
             mission_info = re.findall(pattern, content, re.S)
@@ -435,57 +347,29 @@
         return mission_dict
 
     def peek(self):
->>>>>>> 2572585a
 
         mission_dict = self._compute_mission_times()
 
         fermi_dict = {}
 
         fermi_dict['Fermi Trigger Time'] = self.triggertime
-<<<<<<< HEAD
-        fermi_dict['Fermi MET OBS Start'] = self.startevents
-        fermi_dict['Fermi MET OBS Stop'] = self.stopevents
-        fermi_dict['Fermi UTC OBS Start'] = self.utc_start
-        fermi_dict['Fermi UTC OBS Stop'] = self.utc_stop
-
-        if mission_dict is not None:
-
-=======
         fermi_dict['Fermi MET OBS Start'] = self._start_events
         fermi_dict['Fermi MET OBS Stop'] = self._stop_events
         fermi_dict['Fermi UTC OBS Start'] = self._utc_start
         fermi_dict['Fermi UTC OBS Stop'] = self._utc_stop
 
         if mission_dict is not None:
->>>>>>> 2572585a
             mission_df = pd.Series(mission_dict)
 
             display(mission_df)
 
-<<<<<<< HEAD
-
-=======
->>>>>>> 2572585a
         fermi_df = pd.Series(fermi_dict)
 
         display(fermi_df)
 
 
-<<<<<<< HEAD
-
-
-
-
-
-
-
-def gbm_light_curve_plot(time_bins, cnts, bkg, width, selection):
-    fig = plt.figure(777)
-    ax = fig.add_subplot(111)
-=======
 def gbm_light_curve_plot(time_bins, cnts, bkg, width, selection, bkg_selections):
     fig, ax = plt.subplots()
->>>>>>> 2572585a
 
     max_cnts = max(cnts / width)
     top = max_cnts + max_cnts * .2
