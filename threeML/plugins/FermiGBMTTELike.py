--- conflicted
+++ resolved
@@ -6,7 +6,6 @@
 import pandas as pd
 import warnings
 import re
-<<<<<<< HEAD
 
 try:
 
@@ -20,16 +19,10 @@
 
     has_requests = True
 
+import copy
+
 from threeML.plugins.OGIPLike import OGIPLike
-
 from threeML.plugins.OGIP.eventlist import EventList
-=======
-import requests
-import copy
-
-from threeML.plugins.OGIPLike import OGIPLike
-from OGIP.eventlist import EventList
->>>>>>> c74dd87b
 from threeML.io.rich_display import display
 
 from threeML.io.step_plot import step_plot
