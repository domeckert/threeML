from __future__ import division, print_function

import collections
import copy
from builtins import range, str, zip
from contextlib import contextmanager
from collections.abc import Iterable
from typing import Optional, Union, Tuple
import types

import matplotlib
import matplotlib.pyplot as plt
import numpy as np
import pandas as pd
from astromodels import Model, PointSource, clone_model
from astromodels.core.parameter import Parameter
from astromodels.functions.priors import Uniform_prior
from astromodels.utils.valid_variable import is_valid_variable_name
from past.utils import old_div

from threeML.config.config import threeML_config
from threeML.exceptions.custom_exceptions import (NegativeBackground,
                                                  custom_warnings)
from threeML.io.logging import setup_logger
from threeML.io.plotting.data_residual_plot import ResidualPlot
from threeML.io.plotting.light_curve_plots import (channel_plot,
                                                   disjoint_patch_plot)
from threeML.io.rich_display import display
from threeML.plugin_prototype import PluginPrototype
from threeML.plugins.XYLike import XYLike
from threeML.utils.binner import Rebinner
from threeML.utils.spectrum.binned_spectrum import BinnedSpectrum, ChannelSet
<<<<<<< HEAD
from threeML.utils.spectrum.pha_spectrum import PHASpectrum
=======

from threeML.utils.string_utils import dash_separated_string_to_tuple

from threeML.utils.statistics.stats_tools import Significance
>>>>>>> 029ffe52
from threeML.utils.spectrum.spectrum_likelihood import statistic_lookup
from threeML.utils.statistics.stats_tools import Significance
from threeML.utils.string_utils import dash_separated_string_to_tuple

<<<<<<< HEAD
log = setup_logger(__name__)

=======
>>>>>>> 029ffe52
NO_REBIN = 1e-99

__instrument_name = "General binned spectral data"

# This defines the known noise models for source and/or background spectra
_known_noise_models = ["poisson", "gaussian", "ideal", "modeled"]


class SpectrumLike(PluginPrototype):
    def __init__(
        self,
        name: str,
<<<<<<< HEAD
        observation,
=======
        observation: BinnedSpectrum,
>>>>>>> 029ffe52
        background=None,
        verbose: bool=True,
        background_exposure=None,
        tstart: Optional[Union[float,int]]=None,
        tstop: Optional[Union[float,int]]=None,
    ):
        # type: (str, BinnedSpectrum, BinnedSpectrum, bool) -> None
        """
        A plugin for generic spectral data, accepts an observed binned spectrum,
        and a background binned spectrum or plugin with the background data.

        In the case of a binned background spectrum, the background model is profiled
        out and the appropriate profile-likelihood is used to fit the total spectrum. In this
        case, caution must be used when there are zero background counts in bins as the
        profiled background parameters (one per channel) will then have zero information from which to
        constrain the background. It is recommended to bin the spectrum such that there is one background count
        per channel.

        If either an SpectrumLike or XYLike instance is provided as background, it is assumed that this is the
        background data and the likelihood model from this plugin is used to simultaneously fit the background
        and source.

        :param name: the plugin name
        :param observation: the observed spectrum
        :param background: the background spectrum or a plugin from which the background will be modeled
        :param background_exposure: (optional) adjust the background exposure of the modeled background data comes from and
        XYLike plugin
        :param verbose: turn on/off verbose logging
        """

        # Just a toggle for verbosity
        self._verbose = bool(verbose)

        assert is_valid_variable_name(name), (
            "Name %s is not a valid name for a plugin. You must use a name which is "
            "a valid python identifier: no spaces, no operators (+,-,/,*), "
            "it cannot start with a number, no special characters" % name
        )

        assert isinstance(
            observation, BinnedSpectrum
        ), "The observed spectrum is not an instance of BinnedSpectrum"

        # Precomputed observed (for speed)

        self._observed_spectrum = observation  # type: BinnedSpectrum

        self._observed_counts = self._observed_spectrum.counts  # type: np.ndarray

        # initialize the background

        background_parameters = self._background_setup(background, observation)

        # unpack the parameters

        (
            self._background_spectrum,
            self._background_plugin,
            self._background_counts,
            self._scaled_background_counts,
        ) = background_parameters

        # Init everything else to None
        self._like_model = None
        self._rebinner = None
        self._source_name = None

        # probe the noise models and then setup the appropriate count errors

        (
            self._observation_noise_model,
            self._background_noise_model,
        ) = self._probe_noise_models()

        (
            self._observed_count_errors,
            self._back_count_errors,
        ) = self._count_errors_initialization()

        # Init the integral methods for background and model integration to default
        self._model_integrate_method = "simpson"
        self._background_integrate_method = "simpson"

        # Initialize a mask that selects all the data.
        # We will initially use the quality mask for the PHA file
        # and set any quality greater than 0 to False. We want to save
        # the native quality so that we can warn the user if they decide to
        # select channels that were flagged as bad.

        self._mask = np.asarray(np.ones(self._observed_spectrum.n_channels), np.bool)

        # Now create the nuisance parameter for the effective area correction, which is fixed
        # by default. This factor multiplies the model so that it can account for calibration uncertainties on the
        # global effective area. By default it is limited to stay within 20%

        self._nuisance_parameter = Parameter(
            "cons_%s" % name,
            1.0,
            min_value=0.8,
            max_value=1.2,
            delta=0.05,
            free=False,
            desc="Effective area correction for %s" % name,
        )

        nuisance_parameters = collections.OrderedDict()
        nuisance_parameters[self._nuisance_parameter.name] = self._nuisance_parameter

        # if we have a background model we are going
        # to link all those parameters to new nuisance parameters

        if self._background_plugin is not None:

            log.debug(f"{self._name} is using a modeled background")

            self._background_noise_model = "modeled"

            for par_name, parameter in list(
                self._background_plugin.likelihood_model.parameters.items()
            ):

                # create a new parameters that is like the one from the background model

                local_name = "bkg_%s_%s" % (par_name, name)
                local_name = local_name.replace(".", "_")

                nuisance_parameters[local_name] = parameter

                # now get the background likelihood model

                differential_flux, integral = self._get_diff_flux_and_integral(
                    self._background_plugin.likelihood_model,
                    integrate_method=self._background_integrate_method
                )

                self._background_integral_flux = integral

        super(SpectrumLike, self).__init__(name, nuisance_parameters)

        if isinstance(self._background_plugin, XYLike):

            if background_exposure is None:
                log.warning(
                    "An XYLike plugin is modeling the background but background_exposure is not set. "
                    "It is assumed the observation and background have the same exposure"
                )

                self._explict_background_exposure = self.exposure

            else:

                self._explicit_background_exposure = background_exposure

        # The following vectors are the ones that will be really used for the computation. At the beginning they just
        # point to the original ones, but if a rebinner is used and/or a mask is created through set_active_measurements,
        # they will contain the rebinned and/or masked versions

        self._current_observed_counts = self._observed_counts
        self._current_observed_count_errors = self._observed_count_errors
        self._current_background_counts = self._background_counts
        self._current_scaled_background_counts = self._scaled_background_counts
        self._current_back_count_errors = self._back_count_errors

        # This will be used to keep track of how many syntethic datasets have been generated
        self._n_synthetic_datasets = 0

        if tstart is not None:

            self._tstart = tstart

        else:

            self._tstart = observation.tstart

        if tstop is not None:

            self._tstop = tstop

        else:

            self._tstop = observation.tstop

        # This is so far not a simulated data set
        self._simulation_storage = None

        # set the mask to the native quality
        self._mask = self._observed_spectrum.quality.good
        # Apply the mask
        self._apply_mask_to_original_vectors()

        # calculate all scalings between area and exposure

        self._precalculations()

        # now create a likelihood object for the call
        # we pass the current object over as well
        # the likelihood object is opaque to the class and
        # keeps a pointer of the plugin inside so that the current
        # counts, bkg, etc. are always up to date
        # This way, when evaluating the likelihood,
        # no checks are involved because the appropriate
        # noise models are pre-selected

        self._likelihood_evaluator = statistic_lookup[self.observation_noise_model][
            self.background_noise_model
        ](self)

    def _count_errors_initialization(self):
        """
        compute the  count errors for the observed and background spectra


        :return:  (observed_count_errors, background_count errors)
        """

        # if there is not a background the dictionary
        # will crash, so we need to do a small check

        tmp_bkg_count_errors = None

        if self._background_spectrum is not None:

            tmp_bkg_count_errors = self._background_spectrum.count_errors

        count_errors_lookup = {
            "poisson": {
                "poisson": (None, None),
                "gaussian": (None, tmp_bkg_count_errors),
                None: (None, None),
            },
            # gaussian source
            "gaussian": {
                "gaussian": (
                    self._observed_spectrum.count_errors,
                    tmp_bkg_count_errors,
                ),
                None: (self._observed_spectrum.count_errors, None),
            },
        }

        try:

            error_tuple = count_errors_lookup[self._observation_noise_model][
                self._background_noise_model
            ]  # type: tuple

        except (KeyError):

            RuntimeError(
                "The noise combination of source: %s, background: %s  is not supported"
                % (self._observation_noise_model, self._background_noise_model)
            )

        for errors, counts, name in zip(
            error_tuple,
            [self._observed_counts, self._background_counts],
            ["observed", "background"],
        ):

            # if the errors are not None then we want to make sure they make sense
            if errors is not None:

                zero_idx = errors == 0  # type: np.ndarray

                # check that zero error => zero counts
                assert np.all(errors[zero_idx] == counts[zero_idx]), (
                    "Error in %s spectrum: if the error on the background is zero, "
                    "also the expected %s must be zero" % name
                )

        observed_count_errors, background_count_errors = error_tuple

        return observed_count_errors, background_count_errors

    def _probe_noise_models(self):

        """

        probe the noise models




        :return: (observation_noise_model, background_noise_model)
        """

        observation_noise_model, background_noise_model = None, None

        # Now auto-probe the statistic to use
        if self._background_spectrum is not None:

            if self._observed_spectrum.is_poisson:

                self._observed_count_errors = None

                self._observed_counts = self._observed_counts.astype(np.int64)

                if self._background_spectrum.is_poisson:

                    observation_noise_model = "poisson"
                    background_noise_model = "poisson"

                    self._background_counts = self._background_counts.astype(np.int64)

                    assert np.all(
                        self._observed_counts >= 0
                    ), "Error in PHA: negative counts!"

                    if not np.all(self._background_counts >= 0):
                        raise NegativeBackground(
                            "Error in background spectrum: negative counts!"
                        )

                else:

                    observation_noise_model = "poisson"
                    background_noise_model = "gaussian"

                    if not np.all(self._background_counts >= 0):
                        raise NegativeBackground(
                            "Error in background spectrum: negative background!"
                        )

            else:

                if self._background_spectrum.is_poisson:

                    raise NotImplementedError(
                        "We currently do not support Gaussian observation and Poisson background"
                    )

                else:

                    observation_noise_model = "gaussian"
                    background_noise_model = "gaussian"

                    if not np.all(self._background_counts >= 0):
                        raise NegativeBackground(
                            "Error in background spectrum: negative background!"
                        )

        else:

            # this is the case for no background

            self._background_counts = None
            self._back_count_errors = None
            self._scaled_background_counts = None

            if self._observed_spectrum.is_poisson:

                self._observed_count_errors = None
                self._observed_counts = self._observed_counts.astype(np.int64)

                assert np.all(
                    self._observed_counts >= 0
                ), "Error in PHA: negative counts!"

                assert np.all(
                    self._observed_counts >= 0
                ), "Error in PHA: negative counts!"

                observation_noise_model = "poisson"
                background_noise_model = None

            else:

                observation_noise_model = "gaussian"
                background_noise_model = None

        # Print the auto-probed noise models

        if self._background_plugin is not None:
            log.info(
                "Background modeled from plugin: %s" % self._background_plugin.name
            )

            bkg_noise = self._background_plugin.observation_noise_model

        else:

            bkg_noise = background_noise_model

        log.info("Auto-probed noise models:")
        log.info("- observation: %s" % observation_noise_model)
        log.info("- background: %s" % bkg_noise)

        return observation_noise_model, background_noise_model

    def _background_setup(self,
                          background,
                          observation: BinnedSpectrum):
        """

        :param background: background arguments (spectrum or plugin)
        :param observation: observed spectrum
        :return: (background_spectrum, background_plugin, background_counts, scaled_background_counts)
        """

        # this is only called during once during construction

        # setup up defaults as none

        background_plugin = None
        background_spectrum = None
        background_counts = None
        scaled_background_counts = None

        if background is not None:

            # If this is a plugin created from a background
            # we extract the observed spectrum (it should not have a background...
            #  it is a background)

            # we are explicitly violating duck-typing

            if isinstance(background, SpectrumLike) or isinstance(background, XYLike):

                background_plugin = background

            else:

                # if the background is not a plugin then we need to make sure it is a spectrum
                # and that the spectrum is the same size as the observation

                assert isinstance(
                    background, BinnedSpectrum
                ), "The background spectrum is not an instance of BinnedSpectrum"

                assert observation.n_channels == background.n_channels, (
                    "Data file and background file have different " "number of channels"
                )

                background_spectrum = background  # type: BinnedSpectrum

                background_counts = background_spectrum.counts  # type: np.ndarray

                # this assumes the observed spectrum is already set!

                scaled_background_counts = self._get_expected_background_counts_scaled(
                    background_spectrum
                )  # type: np.ndarray

        return (
            background_spectrum,
            background_plugin,
            background_counts,
            scaled_background_counts,
        )

    def _precalculations(self):
        """
        pre calculate values for speed.

        originally, the plugins were calculating these values on the fly, which was very slow

        :return:
        """

        # area scale factor between background and source
        # and exposure ratio between background and source

        if (self._background_spectrum is None) and (self._background_plugin is None):

            # there is no background so the area scaling is unity

            self._area_ratio = 1.0
            self._exposure_ratio = 1.0
            self._background_exposure = 1.0
            self._background_scale_factor = None

        else:

            if self._background_plugin is not None:

                if isinstance(self._background_plugin, SpectrumLike):

                    # use the background plugin's observed spectrum  and exposure to scale the area and time

                    self._background_scale_factor = (
                        self._background_plugin.observed_spectrum.scale_factor
                    )
                    self._background_exposure = (
                        self._background_plugin.observed_spectrum.exposure
                    )

                else:

                    # in this case, the XYLike data could come from anything, so area scaling is set to unity
                    # TODO: could this be wrong?

                    self._background_scale_factor = self._observed_spectrum.scale_factor

                    # if the background exposure is set in the constructor, then this will scale it, otherwise
                    # this will be unity

                    self._exposure_ratio = (
                        self._background_exposure
                    ) = self._explict_background_exposure

            else:
                # this is the normal case with no background model, get the scale factor directly

                self._background_scale_factor = self._background_spectrum.scale_factor
                self._background_exposure = self._background_spectrum.exposure

            self._area_ratio = old_div(
                self._observed_spectrum.scale_factor, self._background_scale_factor
            )

            self._exposure_ratio = old_div(
                self._observed_spectrum.exposure, self._background_exposure
            )

        self._total_scale_factor = self._area_ratio * self._exposure_ratio

        # deal with background exposure and scale factor
        # we run through this separately to

    @property
    def exposure(self):
        """
        Exposure of the source spectrum
        """

        return self._observed_spectrum.exposure

    @property
    def area_ratio(self):
        """
        :return: ratio between source and background area
        """

        assert (self._background_plugin is not None) or (
            self._background_spectrum
        ) is not None, "No background exists!"

        return self._area_ratio

    @property
    def exposure_ratio(self):
        """

        :return:  ratio between source and background exposure
        """
        assert (self._background_plugin is not None) or (
            self._background_spectrum
        ) is not None, "No background exists!"

        return self._exposure_ratio

    @property
    def scale_factor(self):
        """
        Ratio between the source and the background exposure and area

        :return:
        """

        # if (self._background_spectrum is None) and (self._background_plugin is None):
        #     return 1
        #
        # return self._observed_spectrum.exposure / self.background_exposure * self._observed_spectrum.scale_factor / self.background_scale_factor
        assert (self._background_plugin is not None) or (
            self._background_spectrum
        ) is not None, "No background exists!"

        return self._total_scale_factor

    @property
    def background_exposure(self):
        """
        Exposure of the background spectrum, if present
        """

        return self._background_exposure

    @property
    def background_scale_factor(self):
        """
        The background scale factor

        :return:
        """

        return self._background_scale_factor

    @property
    def background_spectrum(self):

        assert (
            self._background_spectrum is not None
        ), "This SpectrumLike instance has no background"

        return self._background_spectrum

    @property
    def background_plugin(self):

        return self._background_plugin

    @property
    def observed_spectrum(self):

        return self._observed_spectrum

    @classmethod
    def _get_synthetic_plugin(cls,
                              observation: BinnedSpectrum,
                              background,
                              source_function):

        speclike_gen = cls("generator", observation, background, verbose=False)

        pts = PointSource("fake", 0.0, 0.0, source_function)

        model = Model(pts)

        speclike_gen.set_model(model)

        return speclike_gen

    @staticmethod
    def _build_fake_observation(
        fake_data, channel_set, source_errors, source_sys_errors, is_poisson, **kwargs
    ):
        """
        This is the fake observation builder for SpectrumLike which builds data
        for a binned spectrum without dispersion. It must be overridden in child classes.

        :param fake_data: series of values... they are ignored later
        :param channel_set: a channel set
        :param source_errors:
        :param source_sys_errors:
        :param is_poisson:
        :return:
        """

        observation = BinnedSpectrum(
            fake_data,
            exposure=1.0,
            ebounds=channel_set.edges,
            count_errors=source_errors,
            sys_errors=source_sys_errors,
            quality=None,
            scale_factor=1.0,
            is_poisson=is_poisson,
            mission="fake_mission",
            instrument="fake_instrument",
            tstart=0.0,
            tstop=1.0,
        )

        return observation

    @classmethod
    def from_background(cls,
                        name: str,
                        spectrum_like,
                        verbose: bool=True):
        """
        Extract a SpectrumLike plugin from the background of another SpectrumLike (or subclass) instance


        :param name: name of the extracted_plugin
        :param spectrum_like: plugin with background to extract
        :param verbose: if the plugin should be verbose
        :return: SpectrumLike instance from the background
        """

        background_only_spectrum = copy.deepcopy(spectrum_like.background_spectrum)

        background_spectrum_like = SpectrumLike(
            name, observation=background_only_spectrum, background=None, verbose=verbose
        )

        return background_spectrum_like

    @classmethod
    def from_function(
        cls,
        name: str,
        source_function,
        energy_min,
        energy_max,
        source_errors=None,
        source_sys_errors=None,
        background_function=None,
        background_errors=None,
        background_sys_errors=None,
        **kwargs,
    ):
        """

        Construct a simulated spectrum from a given source function and (optional) background function. If source and/or background errors are not supplied, the likelihood is assumed to be Poisson.

        :param name: simulkated data set name
        :param source_function: astromodels function
        :param energy_min: array of low energy bin edges
        :param energy_max: array of high energy bin edges
        :param source_errors: (optional) gaussian source errors
        :param source_sys_errors: (optional) systematic source errors
        :param background_function: (optional) astromodels background function
        :param background_errors: (optional) gaussian background errors
        :param background_sys_errors: (optional) background systematic errors
        :return: simulated SpectrumLike plugin
        """

        channel_set = ChannelSet.from_starts_and_stops(energy_min, energy_max)

        # this is just for construction

        fake_data = np.ones(len(energy_min))

        if source_errors is None:

            is_poisson = True

        else:

            assert len(source_errors) == len(
                energy_min
            ), "source error array is not the same dimension as the energy array"

            is_poisson = False

        if source_sys_errors is not None:
            assert len(source_sys_errors) == len(
                energy_min
            ), "background  systematic error array is not the same dimension as the energy array"

        # call the class dependent observation builder

        observation = cls._build_fake_observation(
            fake_data,
            channel_set,
            source_errors,
            source_sys_errors,
            is_poisson,
            **kwargs,
        )

        if background_function is not None:

            fake_background = np.ones(len(energy_min))

            if background_errors is None:

                is_poisson = True

            else:

                assert len(background_errors) == len(
                    energy_min
                ), "background error array is not the same dimension as the energy array"

                is_poisson = False

            if background_sys_errors is not None:
                assert len(background_sys_errors) == len(
                    energy_min
                ), "background  systematic error array is not the same dimension as the energy array"

            tmp_background = BinnedSpectrum(
                fake_background,
                exposure=1.0,
                ebounds=channel_set.edges,
                count_errors=background_errors,
                sys_errors=background_sys_errors,
                quality=None,
                scale_factor=1.0,
                is_poisson=is_poisson,
                mission="fake_mission",
                instrument="fake_instrument",
                tstart=0.0,
                tstop=1.0,
            )

            # now we have to generate the background counts
            # we treat the background as a simple observation with no
            # other background

            background_gen = SpectrumLike(
                "generator", tmp_background, None, verbose=False
            )

            pts_background = PointSource(
                "fake_background", 0.0, 0.0, background_function
            )

            background_model = Model(pts_background)

            background_gen.set_model(background_model)

            sim_background = background_gen.get_simulated_dataset("fake")

            background = sim_background._observed_spectrum

        else:

            background = None

        generator = cls._get_synthetic_plugin(
            observation, background, source_function
        )  # type: SpectrumLike

        return generator.get_simulated_dataset(name)

    def assign_to_source(self,
                         source_name: str):
        """
        Assign these data to the given source (instead of to the sum of all sources, which is the default)

        :param source_name: name of the source (must be contained in the likelihood model)
        :return: none
        """

        if self._like_model is not None:
            assert source_name in self._like_model.sources, (
                "Source %s is not contained in " "the likelihood model" % source_name
            )

        self._source_name = source_name

    @property
    def likelihood_model(self):

        assert self._like_model is not None, (
            "plugin %s does not have a likelihood model" % self._name
        )

        return self._like_model

    def get_pha_files(self):

        info = {}

        # we want to pass copies so that
        # the user doesn't grab the instance
        # and try to modify things. protection
        info["pha"] = copy.copy(self._observed_spectrum)

        if self._background_spectrum is not None:
            info["bak"] = copy.copy(self._background_spectrum)

        return info

    def set_active_measurements(self, *args, **kwargs):
        """
        Set the measurements to be used during the analysis. Use as many ranges as you need, and you can specify
        either energies or channels to be used.

        NOTE to Xspec users: while XSpec uses integers and floats to distinguish between energies and channels
        specifications, 3ML does not, as it would be error-prone when writing scripts. Read the following documentation
        to know how to achieve the same functionality.

        * Energy selections:

        They are specified as 'emin-emax'. Energies are in keV. Example:

        set_active_measurements('10-12.5','56.0-100.0')

        which will set the energy range 10-12.5 keV and 56-100 keV to be
        used in the analysis. Note that there is no difference in saying 10 or 10.0.

        * Channel selections:

        They are specified as 'c[channel min]-c[channel max]'. Example:

        set_active_measurements('c10-c12','c56-c100')

        This will set channels 10-12 and 56-100 as active channels to be used in the analysis

        * Mixed channel and energy selections:

        You can also specify mixed energy/channel selections, for example to go from 0.2 keV to channel 20 and from
        channel 50 to 10 keV:

        set_active_measurements('0.2-c10','c50-10')

        * Use all measurements (i.e., reset to initial state):

        Use 'all' to select all measurements, as in:

        set_active_measurements('all')

        Use 'reset' to return to native PHA quality from file, as in:

        set_active_measurements('reset')


        * Exclude measurements:

        Excluding measurements work as selecting measurements, but with the "exclude" keyword set to the energies and/or
        channels to be excluded. To exclude between channel 10 and 20 keV and 50 keV to channel 120 do:

        set_active_measurements(exclude=["c10-20", "50-c120"])

        * Select and exclude:

        Call this method more than once if you need to select and exclude. For example, to select between 0.2 keV and
        channel 10, but exclude channel 30-50 and energy , do:

        set_active_measurements("0.2-c10",exclude=["c30-c50"])

        * Using native PHA quality:

        To simply add or exclude channels from the native PHA, one can use the use_quailty
        option:

        set_active_measurements("0.2-c10",exclude=["c30-c50"], use_quality=True)

        This translates to including the channels from 0.2 keV - channel 10, exluding channels
        30-50 and any channels flagged BAD in the PHA file will also be excluded.



        :param args:
        :param exclude: (list) exclude the provided channel/energy ranges
        :param use_quality: (bool) use the native quality on the PHA file (default=False)
        :return:
        """

        # To implement this we will use an array of boolean index,
        # which will filter
        # out the non-used channels during the logLike

        # Now build the new mask: values for which the mask is 0 will be masked

        # We will build the high res mask even if we are
        # already rebinned so that it can be saved

        assert self._rebinner is None, (
            "You cannot select active measurements if you have a rebinning active. "
            "Remove it first with remove_rebinning"
        )

        if "use_quality" in kwargs:

            use_quality = kwargs.pop("use_quality")

        else:

            use_quality = False

        if use_quality:

            # Start with quality mask. This means that channels
            # marked good by quality will be used unless exluded in the arguments
            # and channels marked bad by quality will be excluded unless included
            # by the arguments

            self._mask = self._observed_spectrum.qaulity.good

        else:

            # otherwise, we will start out with all channels deselected
            # and turn the on/off by the arguments

            self._mask = np.zeros(self._observed_spectrum.n_channels, dtype=bool)

        if "all" in args:

            # Just make sure than no further selections have been made.

            assert (
                len(args) == 1
            ), "If you specify 'all', you cannot specify more than one energy range."

            # Convert the mask to all True (we use all channels)
            self._mask[:] = True

        elif "reset" in args:

            # Convert the to native PHA masking specified in quality

            assert (
                len(args) == 1
            ), "If you specify 'reset', you cannot specify more than one energy range."

            self._mask = self._observed_spectrum.quality.good

        else:

            for arg in args:

                selections = dash_separated_string_to_tuple(arg)

                # We need to find out if it is a channel or and energy being requested

                idx = np.empty(2, dtype=int)
                for i, s in enumerate(selections):

                    if s[0].lower() == "c":

                        assert (
                            int(s[1:]) <= self._observed_spectrum.n_channels
                        ), "%s is larger than the number of channels: %d" % (
                            s,
                            self._observed_spectrum.n_channels,
                        )
                        idx[i] = int(s[1:])

                    else:

                        idx[i] = self._observed_spectrum.containing_bin(float(s))

                assert idx[0] < idx[1], (
                    "The channel and energy selection (%s) are out of order and translates to %s-%s"
                    % (selections, idx[0], idx[1])
                )

                # we do the opposite of the exclude command!
                self._mask[idx[0] : idx[1] + 1] = True

                log.info(
                    "Range %s translates to channels %s-%s" % (arg, idx[0], idx[1])
                )

        # If you are just excluding channels
        if len(args) == 0:
            self._mask[:] = True

        if "exclude" in kwargs:

            exclude = list(kwargs.pop("exclude"))

            for arg in exclude:

                selections = dash_separated_string_to_tuple(arg)

                # We need to find out if it is a channel or and energy being requested

                idx = np.empty(2, dtype=int)
                for i, s in enumerate(selections):

                    if s[0].lower() == "c":

                        assert (
                            int(s[1:]) <= self._observed_spectrum.n_channels
                        ), "%s is larger than the number of channels: %d" % (
                            s,
                            self._observed_spectrum.n_channels,
                        )
                        idx[i] = int(s[1:])

                    else:

                        idx[i] = self._observed_spectrum.containing_bin(float(s))

                assert idx[0] < idx[1], (
                    "The channel and energy selection (%s) are out of order and translate to %s-%s"
                    % (selections, idx[0], idx[1])
                )

                # we do the opposite of the exclude command!
                self._mask[idx[0] : idx[1] + 1] = False

                
                log.info(
                        "Range %s translates to excluding channels %s-%s"
                        % (arg, idx[0], idx[1])
                    )


            log.info(
                "Now using %s channels out of %s"
                % (np.sum(self._mask), self._observed_spectrum.n_channels)
            )

        # Apply the mask
        self._apply_mask_to_original_vectors()

        # if the user did not specify use_quality, they may have selected channels which
        # are marked BAD (5) in the native PHA file. We want to warn them in this case only (or maybe in all cases?)

        if not use_quality:

            number_of_native_good_channels = sum(self._observed_spectrum.quality.good)
            number_of_user_good_channels = sum(self._mask)

            if number_of_user_good_channels > number_of_native_good_channels:

                # we have more good channels than specified in the PHA file
                # so we need to figure out which channels these are where excluded

                deselected_channels = []
                for i in range(self._observed_spectrum.n_channels):

                    if self._observed_spectrum.quality.bad[i] and self._mask[i]:
                        deselected_channels.append(i)

                log.critical(
                    "You have opted to use channels which are flagged BAD in the PHA file."
                )

                log.warning(
                    "These channels are: %s"
                    % (", ".join([str(ch) for ch in deselected_channels]))
                )

    def _apply_mask_to_original_vectors(self):

        # Apply the mask

        self._current_observed_counts = self._observed_counts[self._mask]

        if self._observed_count_errors is not None:
            self._current_observed_count_errors = self._observed_count_errors[
                self._mask
            ]

        if self._background_spectrum is not None:

            self._current_background_counts = self._background_counts[self._mask]
            self._current_scaled_background_counts = self._scaled_background_counts[
                self._mask
            ]

            if self._back_count_errors is not None:
                self._current_back_count_errors = self._back_count_errors[self._mask]

    @contextmanager
    def _without_mask_nor_rebinner(self):

        # Store mask and rebinner for later use

        mask = self._mask
        rebinner = self._rebinner

        # Clean mask and rebinning

        self.remove_rebinning()
        self.set_active_measurements("all")

        # Execute whathever

        yield

        # Restore mask and rebinner (if any)

        self._mask = mask

        if rebinner is not None:

            # There was a rebinner, use it. Note that the rebinner applies the mask by itself

            self._apply_rebinner(rebinner)

        else:

            # There was no rebinner, so we need to explicitly apply the mask

            self._apply_mask_to_original_vectors()

    def get_simulated_dataset(self, new_name=None, **kwargs):
        """
        Returns another Binned instance where data have been obtained by randomizing the current expectation from the
        model, as well as from the background (depending on the respective noise models)

        :return: an BinnedSpectrum or child instance
        """

        assert (
            self._like_model is not None
        ), "You need to set up a model before randomizing"

        # Keep track of how many syntethic datasets we have generated

        self._n_synthetic_datasets += 1

        # Generate a name for the new dataset if needed
        if new_name is None:
            new_name = "%s_sim_%i" % (self.name, self._n_synthetic_datasets)

        # Generate randomized data depending on the different noise models

        # We remove the mask temporarily because we need the various elements for all channels. We will restore it
        # at the end

        original_mask = np.array(self._mask, copy=True)
        original_rebinner = self._rebinner

        with self._without_mask_nor_rebinner():

            # Get the source model for all channels (that's why we don't use the .folded_model property)

            source_model_counts = self._evaluate_model() * self.exposure

            # The likelihood evaluator keeps track of the proper likelihood needed to randomize
            # quantities. It properly returns None if needed. This avoids multiple checks and dupilcate
            # code for the MANY cases we can have. As new cases are added, this code will adapt.

            randomized_source_counts = (
                self._likelihood_evaluator.get_randomized_source_counts(
                    source_model_counts
                )
            )
            randomized_source_count_err = (
                self._likelihood_evaluator.get_randomized_source_errors()
            )
            randomized_background_counts = (
                self._likelihood_evaluator.get_randomized_background_counts()
            )
            randomized_background_count_err = (
                self._likelihood_evaluator.get_randomized_background_errors()
            )

            # create new source and background spectra
            # the children of BinnedSpectra must properly override the new_spectrum
            # member so as to build the appropriate spectrum type. All parameters of the current
            # spectrum remain the same except for the rate and rate errors

            # the profile likelihood automatically adjust the background spectrum to the
            # same exposure and scale as the observation
            # therefore, we must  set the background simulation to have the exposure and scale
            # of the observation

            new_observation = self._observed_spectrum.clone(
                new_counts=randomized_source_counts,
                new_count_errors=randomized_source_count_err,
                new_scale_factor=1.0,
            )

            if self._background_spectrum is not None:

                new_background = self._background_spectrum.clone(
                    new_counts=randomized_background_counts,
                    new_count_errors=randomized_background_count_err,
                    new_exposure=self._observed_spectrum.exposure,  # because it was adjusted
                    new_scale_factor=1.0,  # because it was adjusted
                )

            elif self._background_plugin is not None:

                new_background = self._likelihood_evaluator.synthetic_background_plugin

            else:

                new_background = None

            # Now create another instance of BinnedSpectrum with the randomized data we just generated
            # notice that the _new member is a classmethod
            # (we use verbose=False to avoid many messages when doing many simulations)
            new_spectrum_plugin = self._new_plugin(
                name=new_name,
                observation=new_observation,
                background=new_background,
                verbose=False,
                **kwargs,
            )

            # Apply the same selections as the current data set
            if original_rebinner is not None:

                # Apply rebinning, which also applies the mask
                new_spectrum_plugin._apply_rebinner(original_rebinner)

            else:

                # Only apply the mask
                new_spectrum_plugin._mask = original_mask
                new_spectrum_plugin._apply_mask_to_original_vectors()

            # We want to store the simulated parameters so that the user
            # can recall them later

            new_spectrum_plugin._simulation_storage = clone_model(self._like_model)

            # TODO: nuisance parameters

            return new_spectrum_plugin

    @classmethod
    def _new_plugin(cls, *args, **kwargs):
        """
        allows for constructing a new plugin of the appropriate
        type in conjunction with the Spectrum.clone method.
        It is used for example in get_simulated_dataset

        new_background = self._background_spectrum.clone(new_counts=randomized_background_counts,
                                                  new_count_errors=randomized_background_count_err)


        new_spectrum_plugin = self._new_plugin(name=new_name,
                                               observation=new_observation,
                                               background=new_background,
                                               verbose=self._verbose,
                                               **kwargs)


        :param args:
        :param kwargs:
        :return:
        """

        return cls(*args, **kwargs)

    @property
    def simulated_parameters(self):
        """
        Return the simulated dataset parameters
        :return: a likelihood model copy
        """

        assert self._simulation_storage is not None, "This is not a simulated data set"

        return self._simulation_storage

    def rebin_on_background(self, min_number_of_counts):
        """
        Rebin the spectrum guaranteeing the provided minimum number of counts in each background bin. This is usually
        required for spectra with very few background counts to make the Poisson profile likelihood meaningful.
        Of course this is not relevant if you treat the background as ideal, nor if the background spectrum has
        Gaussian errors.

        The observed spectrum will be rebinned in the same fashion as the background spectrum.

        To neutralize this completely, use "remove_rebinning"

        :param min_number_of_counts: the minimum number of counts in each bin
        :return: none
        """

        # NOTE: the rebinner takes care of the mask already

        assert (
            self._background_spectrum is not None
        ), "This data has no background, cannot rebin on background!"

        rebinner = Rebinner(self._background_counts, min_number_of_counts, self._mask)

        # only for the PHASpectrum subclass do we need to update the the grouping
        if isinstance(self._observed_spectrum, PHASpectrum):
            self._observed_spectrum.set_ogip_grouping(rebinner.grouping)
            self._background_spectrum.set_ogip_grouping(rebinner.grouping)

        self._apply_rebinner(rebinner)

    def rebin_on_source(self, min_number_of_counts):
        """
        Rebin the spectrum guaranteeing the provided minimum number of counts in each source bin.

        To neutralize this completely, use "remove_rebinning"

        :param min_number_of_counts: the minimum number of counts in each bin
        :return: none
        """

        # NOTE: the rebinner takes care of the mask already

        rebinner = Rebinner(self._observed_counts, min_number_of_counts, self._mask)

        # only for the PHASpectrum subclass do we need to update the the grouping
        if isinstance(self._observed_spectrum, PHASpectrum):
            self._observed_spectrum.set_ogip_grouping(rebinner.grouping)

            if self._background_spectrum is not None:
                self._background_spectrum.set_ogip_grouping(rebinner.grouping)

        self._apply_rebinner(rebinner)

    def _apply_rebinner(self, rebinner):

        self._rebinner = rebinner

        # Apply the rebinning to everything.
        # NOTE: the output of the .rebin method are the vectors with the mask *already applied*

        (self._current_observed_counts,) = self._rebinner.rebin(self._observed_counts)

        if self._observed_count_errors is not None:
            (self._current_observed_count_errors,) = self._rebinner.rebin_errors(
                self._observed_count_errors
            )

        if self._background_spectrum is not None:

            (
                self._current_background_counts,
                self._current_scaled_background_counts,
            ) = self._rebinner.rebin(
                self._background_counts, self._scaled_background_counts
            )

            if self._back_count_errors is not None:
                # NOTE: the output of the .rebin method are the vectors with the mask *already applied*

                (self._current_back_count_errors,) = self._rebinner.rebin_errors(
                    self._back_count_errors
                )

        
        log.info("Now using %s bins" % self._rebinner.n_bins)

    def remove_rebinning(self):
        """
        Remove the rebinning scheme set with rebin_on_background.

        :return:
        """

        # Restore original vectors with mask applied
        self._apply_mask_to_original_vectors()

        self._rebinner = None

    def _get_expected_background_counts_scaled(self, background_spectrum):
        """
        Get the background counts expected in the source interval and in the source region, based on the observed
        background.

        :return:
        """

        # NOTE : this is called only once during construction!

        # The scale factor is the ratio between the collection area of the source spectrum and the
        # background spectrum. It is used for example for the typical aperture-photometry method used in
        # X-ray astronomy, where the background region has a different size with respect to the source region

        scale_factor = old_div(
            self._observed_spectrum.scale_factor, background_spectrum.scale_factor
        )

        # The expected number of counts is the rate in the background file multiplied by its exposure, renormalized
        # by the scale factor.
        # (see http://heasarc.gsfc.nasa.gov/docs/asca/abc_backscal.html)

        bkg_counts = (
            background_spectrum.rates * self._observed_spectrum.exposure * scale_factor
        )

        return bkg_counts

    @property
    def current_observed_counts(self):
        return self._current_observed_counts

    @property
    def current_background_counts(self):
        return self._current_background_counts

    @property
    def current_scaled_background_counts(self):
        return self._current_scaled_background_counts

    @property
    def current_background_count_errors(self):
        return self._current_back_count_errors

    @property
    def current_observed_count_errors(self):
        return self._current_observed_count_errors

    def _set_background_noise_model(self, new_model):

        # Do not make differences between upper and lower cases
        if new_model is not None:
            new_model = new_model.lower()

            assert (
                new_model in _known_noise_models
            ), "Noise model %s not recognized. " "Allowed models are: %s" % (
                new_model,
                ", ".join(_known_noise_models),
            )

        self._background_noise_model = new_model

        # reset the likelihood

        self._likelihood_evaluator = statistic_lookup[self._observation_noise_model][
            new_model
        ](self)

        log.critical(
            "You are setting the background noise model to something that is not specified in the spectrum.\
         Verify that this makes statistical sense."
        )

    def _get_background_noise_model(self):

        return self._background_noise_model

    background_noise_model = property(
        _get_background_noise_model,
        _set_background_noise_model,
        doc="Sets/gets the noise model for the background spectrum",
    )

    def _set_observation_noise_model(self, new_model):

        # Do not make differences between upper and lower cases
        new_model = new_model.lower()

        assert (
            new_model in _known_noise_models
        ), "Noise model %s not recognized. " "Allowed models are: %s" % (
            new_model,
            ", ".join(_known_noise_models),
        )

        self._observation_noise_model = new_model

        # reset the likelihood

        self._likelihood_evaluator = statistic_lookup[new_model][
            self._background_noise_model
        ](self)

        log.critical(
            "You are setting the observation noise model to something that is not specified in the spectrum.\
                 Verify that this makes statistical sense."
        )

    def _get_observation_noise_model(self):

        return self._observation_noise_model

    observation_noise_model = property(
        _get_observation_noise_model,
        _set_observation_noise_model,
        doc="Sets/gets the noise model for the background spectrum",
    )

    def get_log_like(self, precalc_fluxes: Optional[np.array]=None):
        """
        Calls the likelihood from the pre-setup likelihood evaluator that "knows" of the currently set
        noise models

        :return:
        """

        loglike, _ = self._likelihood_evaluator.get_current_value(precalc_fluxes=precalc_fluxes)

        return loglike

    def inner_fit(self):

        return self.get_log_like()

    def set_model(self, likelihoodModel):
        """
        Set the model to be used in the joint minimization.
        """

        # Store likelihood model

        self._like_model = likelihoodModel

        # We assume there are no extended sources, since we cannot handle them here

        assert self._like_model.get_number_of_extended_sources() == 0, (
            "SpectrumLike plugins do not support " "extended sources"
        )

        # check if we set a source name that the source is in the model

        if self._source_name is not None:
            assert self._source_name in self._like_model.sources, (
                "Source %s is not contained in "
                "the likelihood model" % self._source_name
            )

        # Get the differential flux function, and the integral function, with no dispersion,
        # we simply integrate the model over the bins

        differential_flux, integral = self._get_diff_flux_and_integral(self._like_model,
                                                                       integrate_method=self._model_integrate_method)

        self._integral_flux = integral

    def _evaluate_model(self, precalc_fluxes: Optional[np.array]=None):
        """
        Since there is no dispersion, we simply evaluate the model by integrating over the energy bins.
        This can be overloaded to convolve the model with a response, for example


        :return:
        """
        if precalc_fluxes is not None:
            return precalc_fluxes
        
        return np.array(
            [
                self._integral_flux(emin, emax)
                for emin, emax in self._observed_spectrum.bin_stack
            ]
        )

    def get_model(self,
                  precalc_fluxes: Optional[np.array]=None):
        """
        The model integrated over the energy bins. Note that it only returns the  model for the
        currently active channels/measurements

        :return: array of folded model
        """

        if self._rebinner is not None:

            (model,) = self._rebinner.rebin(
                self._evaluate_model(precalc_fluxes=precalc_fluxes) * self._observed_spectrum.exposure
            )

        else:

            model = (
                self._evaluate_model(precalc_fluxes=precalc_fluxes)[self._mask] * self._observed_spectrum.exposure
            )

        return self._nuisance_parameter.value * model

    def _evaluate_background_model(self):
        """
        Since there is no dispersion, we simply evaluate the model by integrating over the energy bins.
        This can be overloaded to convolve the model with a response, for example


        :return:
        """

        return np.array(
            [
                self._background_integral_flux(emin, emax)
                for emin, emax in self._observed_spectrum.bin_stack
            ]
        )

    def get_background_model(self,
                             without_mask: bool=False):
        """
        The background model integrated over the energy bins. Note that it only returns the  model for the
        currently active channels/measurements

        :return: array of folded model
        """

        if not without_mask:
            if self._rebinner is not None:

                (model,) = self._rebinner.rebin(
                    self._evaluate_background_model() * self._background_exposure
                )

            else:

                model = (
                    self._evaluate_background_model()[self._mask]
                    * self._background_exposure
                )

        else:

            model = self._evaluate_background_model() * self._background_exposure

        # TODO: should I use the constant here?

        # return self._nuisance_parameter.value * model

        return model

    def _get_diff_flux_and_integral(self,
                                    likelihood_model: Model,
                                    integrate_method: str="simpson") -> Tuple[types.FunctionType,
                                                                              types.FunctionType]:

        assert integrate_method in ["simpson", "trapz"], "Only simpson and trapz are valid integral_methods."

        if self._source_name is None:

            n_point_sources = likelihood_model.get_number_of_point_sources()

            # Make a function which will stack all point sources (OGIP do not support spatial dimension)

            def differential_flux(energies):
                fluxes = likelihood_model.get_point_source_fluxes(
                    0, energies, tag=self._tag
                )

                # If we have only one point source, this will never be executed
                for i in range(1, n_point_sources):
                    fluxes += likelihood_model.get_point_source_fluxes(
                        i, energies, tag=self._tag
                    )

                return fluxes

        else:

            # This SpectrumLike dataset refers to a specific source

            # Note that we checked that self._source_name is in the model when the model was set

            try:

                def differential_flux(energies):

                    return likelihood_model.sources[self._source_name](
                        energies, tag=self._tag
                    )

            except KeyError:

                raise KeyError(
                    "This XYLike plugin has been assigned to source %s, "
                    "which does not exist in the current model" % self._source_name
                )

        # The following integrates the diffFlux function using Simpson's rule
        # This assume that the intervals e1,e2 are all small, which is guaranteed
        # for any reasonable response matrix, given that e1 and e2 are Monte-Carlo
        # energies. It also assumes that the function is smooth in the interval
        # e1 - e2 and twice-differentiable, again reasonable on small intervals for
        # decent models. It might fail for models with too sharp features, smaller
        # than the size of the monte carlo interval.

        if integrate_method == "simpson":

            # New way with simpson rule.
            # Make sure to not calculate the model twice for the same energies
            def integral(e1, e2):
                # Simpson's rule
                if isinstance(e1, Iterable):
                    # Energy given as list or array

                    # Make sure we do not calculate the flux two times at the same energy
                    e_edges = np.append(e1, e2[-1])
                    e_m = (e1+e2)/2.

                    diff_fluxes_edges = differential_flux(e_edges)
                    diff_fluxes_mid = differential_flux(e_m)

                    return (
                        (e2 - e1)
                        / 6.0
                        * (
                            diff_fluxes_edges[:-1]
                            + 4*diff_fluxes_mid
                            + diff_fluxes_edges[1:]
                        )
                    )
                else:
                    #single energy values given
                    return (
                        (e2 - e1)
                        / 6.0
                        * (
                            differential_flux(e1)
                            + 4*differential_flux((e2 + e1) / 2.0)
                            + differential_flux(e2)
                        )
                    )

        elif integrate_method == "trapz":

            def integral(e1, e2):
                # Trapz rule
                if isinstance(e1, Iterable):
                    # Energy given as list or array

                    # Make sure we do not calculate the flux two times at the same energy
                    e_edges = np.append(e1, e2[-1])
                    diff_fluxes_edges = differential_flux(e_edges)

                    return np.trapz(np.array([diff_fluxes_edges[:-1], diff_fluxes_edges[1:]]).T,np.array([e1,e2]).T)
                else:
                    #single energy values given
                    return np.trapz(np.array([differential_flux(e1), differential_flux(e2)]),np.array([e1,e2]))

        return differential_flux, integral

    def use_effective_area_correction(self,
                                      min_value: Union[int, float]=0.8,
                                      max_value: Union[int, float]=1.2):
        """
        Activate the use of the effective area correction, which is a multiplicative factor in front of the model which
        might be used to mitigate the effect of intercalibration mismatch between different instruments.

        NOTE: do not use this is you are using only one detector, as the multiplicative constant will be completely
        degenerate with the normalization of the model.

        NOTE2: always keep at least one multiplicative constant fixed to one (its default value), when using this
        with other OGIPLike-type detectors

        :param min_value: minimum allowed value (default: 0.8, corresponding to a 20% - effect)
        :param max_value: maximum allowed value (default: 1.2, corresponding to a 20% + effect
        :return:
        """

        self._nuisance_parameter.free = True
        self._nuisance_parameter.bounds = (min_value, max_value)

        # Use a uniform prior by default

        self._nuisance_parameter.set_uninformative_prior(Uniform_prior)

    def fix_effective_area_correction(self,
                                      value: Union[int, float]=1):
        """
        Fix the multiplicative factor (see use_effective_area_correction) to the provided value (default: 1)

        :param value: new value (default: 1, i.e., no correction)
        :return:
        """

        self._nuisance_parameter.value = value
        self._nuisance_parameter.fix = True

    def set_model_integrate_method(self,
                                   method: str):
        """
        Change the integrate method for the model integration
        :param method: (str) which method should be used (simpson or trapz)
        """
        assert method in ["simpson", "trapz"], "Only simpson and trapz are valid intergate methods."
        self._model_integrate_method = method

        # if like_model already set, upadte the integral function
        if self._like_model is not None:
            differential_flux, integral = self._get_diff_flux_and_integral(self._like_model,
                                                                           integrate_method=method)
            self._integral_flux = integral

    def set_background_integrate_method(self,
                                        method: str):
        """
        Change the integrate method for the background integration
        :param method: (str) which method should be used (simpson or trapz)
        """
        assert method in ["simpson", "trapz"], "Only simpson and trapz are valid intergate methods."
        self._background_integrate_method = method

        # if background_plugin is set, update the integral function
        if self._background_plugin is not None:
            differential_flux, integral = self._get_diff_flux_and_integral(self._background_plugin.likelihood_model,
                                                                           integrate_method=method)
            self._background_integral_flux = integral

    @property
    def mask(self):
        """
        The channel mask
        :return:
        """

        return self._mask

    @property
    def tstart(self):
        return self._tstart

    @property
    def tstop(self):
        return self._tstop

    @property
    def expected_model_rate(self):

        return self._evaluate_model() * self._nuisance_parameter.value

    @property
    def observed_counts(self):
        """

        :return: the observed counts
        """

        return self._observed_counts

    @property
    def observed_count_errors(self):
        """

        :return: the observed counts errors
        """

        cnt_err = None

        if self._observation_noise_model == "poisson":

            cnt_err = np.sqrt(self._observed_counts)

        else:

            if self._background_noise_model is None:
                cnt_err = self._observed_count_errors

                # calculate all the correct quantites

        return cnt_err

    @property
    def background_counts(self):
        """

        :return: the observed background counts
        """

        background_counts = None

        if self._observation_noise_model == "poisson":

            if self._background_noise_model == "poisson":

                background_counts = self._background_counts

                # Gehrels weighting, a little bit better approximation when statistic is low
                # (and inconsequential when statistic is high)

            elif self._background_noise_model == "ideal":

                background_counts = self._scaled_background_counts

            elif self._background_noise_model == "gaussian":

                background_counts = self._background_counts

            elif self._background_noise_model is None:

                background_counts = None

            elif self._background_noise_model == "modeled":

                # get the background counts from the background
                # plugin.. NOT SCALED

                background_counts = self.get_background_model(without_mask=True)

            else:

                raise RuntimeError("This is a bug")

        else:

            if self._background_noise_model is None:
                # Observed counts
                background_counts = None

                # calculate all the correct quantites

        return background_counts

    @property
    def background_count_errors(self):
        """

        :return: the observed background count errors
        """

        background_errors = None

        if self._observation_noise_model == "poisson":

            if self._background_noise_model == "poisson":

                # Gehrels weighting, a little bit better approximation when statistic is low
                # (and inconsequential when statistic is high)

                background_errors = 1 + np.sqrt(self._background_counts + 0.75)

            elif self._background_noise_model == "ideal":

                background_errors = np.zeros_like(self._scaled_background_counts)

            elif self._background_noise_model == "gaussian":

                background_errors = self._back_count_errors

            elif self._background_noise_model is None:

                return None

            elif self._background_noise_model == "modeled":

                # get the background count error from the background
                # plugin.. NOT SCALED

                background_errors = np.sqrt(
                    self.get_background_model(without_mask=True)
                )

            else:

                raise RuntimeError("This is a bug")

        else:

            if self._background_noise_model is None:
                background_errors = None

        return background_errors

    @property
    def source_rate(self):
        """
        The source rate of the model. If there is background or a background background plugin present,
        the source is background subtracted, but only for visual purposes. If no background is present,
        then, this is just the observed rate.

        :return: the source rate
        """

        if (self._background_noise_model is not None) or (
            self._background_plugin is not None
        ):

            # since we compare to the model rate... background subtract but with proper propagation
            src_rate = (
                old_div(self.observed_counts, self._observed_spectrum.exposure)
                - (old_div(self.background_counts, self._background_exposure))
                * self._area_ratio
            )

        else:

            # since we compare to the model rate... background subtract but with proper propagation
            src_rate = old_div(self.observed_counts, self._observed_spectrum.exposure)

        return src_rate

    @property
    def source_rate_error(self):
        """
        The source rate error of the model. If there is background or a background background plugin present,
        the source is background subtracted, but only for visual purposes. If no background is present,
        then, this is just the observed rate.

        :return: the source rate error
        """

        if (self._background_noise_model is not None) or (
            self._background_plugin is not None
        ):

            src_rate_err = np.sqrt(
                (old_div(self.observed_count_errors, self._observed_spectrum.exposure))
                ** 2
                + (
                    (old_div(self.background_count_errors, self._background_exposure))
                    * self._area_ratio
                )
                ** 2
            )

        else:

            src_rate_err = old_div(
                self.observed_count_errors, self._observed_spectrum.exposure
            )

        return src_rate_err

    @property
    def quality(self):

        return self._observed_spectrum.quality

    @property
    def energy_boundaries(self, mask=True):
        """
        Energy boundaries of channels currently in use (rebinned, if a rebinner is active)

        :return: (energy_min, energy_max)
        """

        energies = np.array(self._observed_spectrum.edges)

        energy_min, energy_max = energies[:-1], energies[1:]

        if self._rebinner is not None:
            # Get the rebinned chans. NOTE: these are already masked

            energy_min, energy_max = self._rebinner.get_new_start_and_stop(
                energy_min, energy_max
            )

        else:

            # Apply the mask
            energy_min = energy_min[self._mask]
            energy_max = energy_max[self._mask]

        return energy_min, energy_max

    @property
    def n_data_points(self):

        if self._rebinner is not None:

            return self._rebinner.n_bins

        else:

            return int(self._mask.sum())

    @property
    def significance(self):
        """
        :return: the significance of the data over background
        """

        sig_obj = Significance(
            Non=self._observed_spectrum.total_count,
            Noff=self._background_spectrum.total_count
            if self._background_spectrum is not None
            else None,
            alpha=self._total_scale_factor,
        )

        if self._background_spectrum is not None:
            if (
                self._observed_spectrum.is_poisson
                and self._background_spectrum.is_poisson
            ):

                # use simple li & ma
                significance = sig_obj.li_and_ma()

            elif (
                self._observed_spectrum.is_poisson
                and not self._background_spectrum.is_poisson
            ):

                significance = sig_obj.li_and_ma_equivalent_for_gaussian_background(
                    self._background_spectrum.total_count_error
                )

            else:

                raise NotImplementedError("We haven't put in other significances yet")
        else:
            log.warning(
                "Significance with no background is not yet computed accurately"
            )
            significance = [np.NaN]

        return significance[0]

    @property
    def significance_per_channel(self):
        """
        :return: the significance of the data over background per channel
        """

        with np.errstate(divide="ignore", invalid="ignore"):

            sig_obj = Significance(
                Non=self._current_observed_counts,
                Noff=self._current_background_counts,
                alpha=self._total_scale_factor,
            )

            if (
                self._observed_spectrum.is_poisson
                and self._background_spectrum.is_poisson
            ):

                # use simple li & ma
                significance = sig_obj.li_and_ma()

            elif (
                self._observed_spectrum.is_poisson
                and not self._background_spectrum.is_poisson
            ):

                significance = sig_obj.li_and_ma_equivalent_for_gaussian_background(
                    self._current_back_count_errors
                )

            else:

                raise NotImplementedError("We haven't put in other significances yet")

            return significance

    def write_pha(self):

        raise NotImplementedError("this is in progress")

        # we just need to make a diagonal response and then follow the example in dispersion like

    def view_count_spectrum(
        self,
        plot_errors: bool=True,
        show_bad_channels: bool=True,
        show_warn_channels: bool=False,
        significance_level: bool=None,
        scale_background: bool=True,
    ) -> matplotlib.figure.Figure:
        """
        View the count and background spectrum. Useful to check energy selections.
        :param plot_errors: plot errors on the counts
        :param show_bad_channels: (bool) show which channels are bad in the native PHA quality
        :return:
        """

        if sum(self._mask) == 0:
            raise RuntimeError("There are no active channels selected to plot!")

        # adding the rebinner: j. michael.

        # In the future read colors from config file

        # First plot the counts

        # find out the type of observation

        modeled_label = " "

        if self._observation_noise_model == "poisson":

            # Observed counts
            observed_counts = copy.copy(self._current_observed_counts)

            cnt_err = np.sqrt(observed_counts)

            if self._background_noise_model == "poisson":

                background_counts = copy.copy(self._current_background_counts)

                background_errors = np.sqrt(background_counts)

            elif self._background_noise_model == "ideal":

                background_counts = copy.copy(self._current_scaled_background_counts)

                background_errors = np.zeros_like(background_counts)

            elif self._background_noise_model == "gaussian":

                background_counts = copy.copy(self._current_background_counts)

                background_errors = copy.copy(self._current_back_count_errors)

            elif self._background_noise_model is None:

                if self._background_plugin is None:

                    observed_counts = copy.copy(self._current_observed_counts)
                    background_counts = np.zeros(observed_counts.shape)
                    background_errors = np.zeros(observed_counts.shape)

                else:

                    raise RuntimeError("This is a bug")

                    # we will show the modeled counts

                    background_counts = self.get_background_model()
                    background_errors = np.sqrt(background_counts)

                    modeled_label = "Modeled "

            elif self._background_noise_model == "modeled":

                background_counts = self.get_background_model()
                background_errors = np.sqrt(background_counts)

                modeled_label = "Modeled "

            else:

                raise RuntimeError("This is a bug")

                # convert to rates, ugly, yes

            #            background_counts /= self._background_exposure
            #            background_errors /= self._background_exposure

            background_rate = background_counts / self._background_exposure
            background_rate_errors = background_errors / self._background_exposure

        # Gaussian observation
        else:

            if self._background_noise_model is None:
                observed_counts = copy.copy(self._current_observed_counts)

                background_counts = np.zeros(observed_counts.shape, dtype=np.int64)
                background_errors = np.zeros(observed_counts.shape, dtype=np.int64)

                background_rate = np.zeros(observed_counts.shape)

                background_rate_errors = np.zeros(observed_counts.shape)

                cnt_err = copy.copy(self._current_observed_count_errors)

        # convert to rates, ugly, yes

        observed_rates = observed_counts / self._observed_spectrum.exposure
        rate_err = cnt_err / self._observed_spectrum.exposure
        # observed_counts /= self._observed_spectrum.exposure
        #        cnt_err /= self._observed_spectrum.exposure

        if scale_background:

            background_rate *= self._area_ratio
            background_rate_errors *= self._area_ratio

            background_label = "Scaled %sBackground" % modeled_label

        else:

            background_label = "%sBackground" % modeled_label

        # Make the plots
        fig, ax = plt.subplots()

        # Get the energy boundaries

        energy_min, energy_max = self.energy_boundaries

        energy_width = energy_max - energy_min

        # plot counts and background for the currently selected data

        channel_plot(
            ax,
            energy_min,
            energy_max,
            observed_rates,
            color=threeML_config["ogip"]["counts color"],
            lw=1.5,
            alpha=1,
            label="Total",
        )

        if not np.all(background_rate == 0):

            channel_plot(
                ax,
                energy_min,
                energy_max,
                background_rate,
                color=threeML_config["ogip"]["background color"],
                alpha=0.8,
                label=background_label,
            )

        mean_chan = np.mean([energy_min, energy_max], axis=0)

        # if asked, plot the errors

        if plot_errors:
            ax.errorbar(
                mean_chan,
                old_div(observed_rates, energy_width),
                yerr=old_div(rate_err, energy_width),
                fmt="",
                # markersize=3,
                linestyle="",
                elinewidth=0.7,
                alpha=0.9,
                capsize=0,
                # label=data._name,
                color=threeML_config["ogip"]["counts color"],
            )

            if self._background_noise_model is not None:
                ax.errorbar(
                    mean_chan,
                    old_div(background_rate, energy_width),
                    yerr=old_div(background_rate_errors, energy_width),
                    fmt="",
                    # markersize=3,
                    linestyle="",
                    elinewidth=0.7,
                    alpha=0.9,
                    capsize=0,
                    # label=data._name,
                    color=threeML_config["ogip"]["background color"],
                )

        # Now plot and fade the non-used channels
        non_used_mask = ~self._mask

        if True:  # non_used_mask.sum() > 0:

            # Get un-rebinned versions of all arrays, so we can directly apply the mask
            energy_min_unrebinned, energy_max_unrebinned = (
                np.array(self._observed_spectrum.starts),
                np.array(self._observed_spectrum.stops),
            )
            energy_width_unrebinned = energy_max_unrebinned - energy_min_unrebinned
            observed_rate_unrebinned = old_div(self._observed_counts, self.exposure)
            observed_rate_unrebinned_err = old_div(
                np.sqrt(self._observed_counts), self.exposure
            )

            if non_used_mask.sum() > 0:

                channel_plot(
                    ax,
                    energy_min_unrebinned[non_used_mask],
                    energy_max_unrebinned[non_used_mask],
                    observed_rate_unrebinned[non_used_mask],
                    color=threeML_config["ogip"]["counts color"],
                    lw=1.5,
                    alpha=1,
                )

            if self._background_noise_model is not None:

                if self._background_noise_model == "modeled":

                    background_rate_unrebinned = (
                        self.get_background_model(without_mask=True)
                        / self._background_exposure
                    )
                    background_rate_unrebinned_err = (
                        np.sqrt(self.get_background_model(without_mask=True))
                        / self._background_exposure
                    )

                else:

                    background_rate_unrebinned = old_div(
                        self._background_counts, self.background_exposure
                    )
                    background_rate_unrebinned_err = old_div(
                        np.sqrt(self._background_counts), self.background_exposure
                    )

                if non_used_mask.sum() > 0:

                    channel_plot(
                        ax,
                        energy_min_unrebinned[non_used_mask],
                        energy_max_unrebinned[non_used_mask],
                        background_rate_unrebinned[non_used_mask],
                        color=threeML_config["ogip"]["background color"],
                        alpha=0.8,
                    )
            else:

                background_rate_unrebinned = np.zeros_like(observed_rate_unrebinned)
                background_rate_unrebinned_err = np.zeros_like(
                    observed_rate_unrebinned_err
                )

            if plot_errors:
                mean_chan_unrebinned = np.mean(
                    [energy_min_unrebinned, energy_max_unrebinned], axis=0
                )

                ax.errorbar(
                    mean_chan_unrebinned[non_used_mask],
                    old_div(
                        observed_rate_unrebinned[non_used_mask],
                        energy_width_unrebinned[non_used_mask],
                    ),
                    yerr=old_div(
                        observed_rate_unrebinned_err[non_used_mask],
                        energy_width_unrebinned[non_used_mask],
                    ),
                    fmt="",
                    # markersize=3,
                    linestyle="",
                    elinewidth=0.7,
                    alpha=0.9,
                    capsize=0,
                    # label=data._name,
                    color=threeML_config["ogip"]["counts color"],
                )

                if self._background_noise_model is not None:
                    ax.errorbar(
                        mean_chan_unrebinned[non_used_mask],
                        old_div(
                            background_rate_unrebinned[non_used_mask],
                            energy_width_unrebinned[non_used_mask],
                        ),
                        yerr=old_div(
                            background_rate_unrebinned_err[non_used_mask],
                            energy_width_unrebinned[non_used_mask],
                        ),
                        fmt="",
                        # markersize=3,
                        linestyle="",
                        elinewidth=0.7,
                        alpha=0.9,
                        capsize=0,
                        # label=data._name,
                        color=threeML_config["ogip"]["background color"],
                    )

            # make some nice top and bottom plot ranges

            tmp_bkg = background_rate_unrebinned / energy_width_unrebinned
            tmp_bkg = tmp_bkg[np.isfinite(tmp_bkg)]

            tmp_obs = observed_rate_unrebinned / energy_width_unrebinned
            tmp_obs = tmp_obs[np.isfinite(tmp_obs)]

            top = max([max(tmp_bkg), max(tmp_obs)]) * 1.5

            bottom = (
                min(
                    [
                        min(tmp_bkg),
                        min(tmp_obs),
                    ]
                )
                * 0.8
            )

            # plot the deselected regions

            disjoint_patch_plot(
                ax,
                energy_min_unrebinned,
                energy_max_unrebinned,
                top,
                bottom,
                ~self._mask,
                color="k",
                alpha=0.4,
            )

            # plot the bad quality channels if requested

            if show_bad_channels:

                if sum(self._observed_spectrum.quality.bad) > 0:
                    log.info("bad channels shown in red hatching\n")

                disjoint_patch_plot(
                    ax,
                    energy_min_unrebinned,
                    energy_max_unrebinned,
                    top,
                    bottom,
                    self._observed_spectrum.quality.bad,
                    color="none",
                    edgecolor="#FE3131",
                    hatch="/",
                    alpha=0.95,
                )

            if show_warn_channels:

                if sum(self._observed_spectrum.quality.warn) > 0:
                    log.info("warned channels shown in purple hatching\n")

                disjoint_patch_plot(
                    ax,
                    energy_min_unrebinned,
                    energy_max_unrebinned,
                    top,
                    bottom,
                    self._observed_spectrum.quality.bad,
                    color="none",
                    edgecolor="#C79BFE",
                    hatch="/",
                    alpha=0.95,
                )

            if significance_level is not None:

                
                log.info("channels below the significance threshold shown in red\n")

                with np.errstate(invalid="ignore"):
                    significance_mask = (
                        self.significance_per_channel < significance_level
                    )

                disjoint_patch_plot(
                    ax,
                    energy_min_unrebinned,
                    energy_max_unrebinned,
                    top,
                    bottom,
                    significance_mask,
                    color="red",
                    alpha=0.3,
                )

        ax.set_xlabel("Energy (keV)")
        ax.set_ylabel("Rate (counts s$^{-1}$ keV$^{-1}$)")
        ax.set_xlim(
            left=self._observed_spectrum.absolute_start,
            right=self._observed_spectrum.absolute_stop,
        )
        ax.legend()

        return fig

    def __repr__(self):

        return self._output().to_string()

    def _output(self):
        # type: () -> pd.Series

        obs = collections.OrderedDict()

        obs["n. channels"] = self._observed_spectrum.n_channels

        obs["total rate"] = self._observed_spectrum.total_rate

        if not self._observed_spectrum.is_poisson:
            obs["total rate error"] = self._observed_spectrum.total_rate_error

        if self._background_spectrum is not None:
            obs["total bkg. rate"] = self._background_spectrum.total_rate
            if not self._background_spectrum.is_poisson:
                obs[
                    "total bkg. rate error"
                ] = self._background_spectrum.total_rate_error
            obs["bkg. exposure"] = self.background_exposure
            obs["bkg. is poisson"] = self._background_spectrum.is_poisson

        obs["exposure"] = self.exposure
        obs["is poisson"] = self._observed_spectrum.is_poisson

        if self._background_plugin is not None:
            obs["background"] = "modeled from plugin %s" % self._background_plugin.name
            obs["significance"] = self.significance
            obs["src/bkg area ratio"] = self._area_ratio
            obs["src/bkg exposure ratio"] = self._exposure_ratio
            obs["src/bkg scale factor"] = self._total_scale_factor

        elif self._background_spectrum is not None:

            obs["background"] = "profiled"
            obs["significance"] = self.significance
            obs["src/bkg area ratio"] = self._area_ratio
            obs["src/bkg exposure ratio"] = self._exposure_ratio
            obs["src/bkg scale factor"] = self._total_scale_factor

        # obs['response'] = self._observed_spectrum.response_file

        return pd.Series(data=obs, index=list(obs.keys()))

    def get_number_of_data_points(self):
        """
        returns the number of active data bins
        :return:
        """

        # the sum of the mask should be the number of data bins in use

        return self._mask.sum()

    def display(self):

        display(self._output().to_frame())

    def __repr__(self):

        return self._output().to_string()

    def _construct_counts_arrays(self,
                                 min_rate: Union[int, float],
                                 ratio_residuals: bool=False,
                                 total_counts: bool=False) -> dict:
        """

        Build new arrays before or after a fit of rebinned data/model
        values. We keep this seperated from the plotting code because
        it is cleaner and allows us to extract these quantites independently

        :param min_rate:
        :param ratio_residuals:
        :param total_counts: Should this construct the total counts as "data". If not, the "data counts" are
        observed-background and the model counts are only source counts. Otherwise "data counts" are observed
        and model counts are source+background
        :return:
        """

        # energy_min, energy_max = self._rsp.ebounds[:-1], self._rsp.ebounds[1:]

        energy_min = np.array(self._observed_spectrum.edges[:-1])
        energy_max = np.array(self._observed_spectrum.edges[1:])

        chan_width = energy_max - energy_min

        # Source model
        expected_model_rate = self.expected_model_rate

        # Observed rate
        observed_rate = old_div(self.observed_counts, self._observed_spectrum.exposure)
        observed_rate_err = old_div(self.observed_count_errors, self._observed_spectrum.exposure)

        # Background rate
        if (self._background_noise_model is not None) or (self._background_plugin is not None):
            background_rate = old_div(self.background_counts,
                                      self._background_exposure) *\
                                      self._area_ratio
            background_rate_err = old_div(self.background_count_errors,
                                          self._background_exposure) *\
                                          self._area_ratio
        else:
            background_rate = np.zeros(len(observed_rate))
            background_rate_err = np.zeros(len(observed_rate))

        # Create a rebinner if either a min_rate has been given, or if the current data set has no rebinned on its own
        # rebin on expected model rate
        if (min_rate is not NO_REBIN) or (self._rebinner is None):

            this_rebinner = Rebinner(expected_model_rate, min_rate, self._mask)

        else:

            # Use the rebinner already in the data
            this_rebinner = self._rebinner

        # get the rebinned counts
        new_observed_rate, new_model_rate, new_background_rate = \
            this_rebinner.rebin(observed_rate, expected_model_rate, background_rate)
        (new_observed_rate_err,) = this_rebinner.rebin_errors(observed_rate_err)
        (new_background_rate_err,) = this_rebinner.rebin_errors(background_rate_err)

        # adjust channels
        new_energy_min, new_energy_max = this_rebinner.get_new_start_and_stop(
            energy_min, energy_max
        )
        new_chan_width = new_energy_max - new_energy_min

        # mean_energy = np.mean([new_energy_min, new_energy_max], axis=0)

        # For each bin find the weighted average of the channel center
        mean_energy = []
        delta_energy = [[], []]
        mean_energy_unrebinned = (energy_max + energy_min) / 2.0

        for e_min, e_max in zip(new_energy_min, new_energy_max):

            # Find all channels in this rebinned bin
            idx = (mean_energy_unrebinned >= e_min) & (mean_energy_unrebinned <= e_max)

            # Find the rates for these channels
            r = observed_rate[idx]

            if r.max() == 0:

                # All empty, cannot weight
                this_mean_energy = (e_min + e_max) / 2.0

            else:

                # negative src rates cause the energy mean to
                # go outside of the bounds. So we fix negative rates to
                # zero when computing the mean

                idx_negative = r < 0.0

                r[idx_negative] = 0.0

                # Do the weighted average of the mean energies
                weights = old_div(r, np.sum(r))

                this_mean_energy = np.average(
                    mean_energy_unrebinned[idx], weights=weights
                )

            # Compute "errors" for X (which aren't really errors, just to mark the size of the bin)

            delta_energy[0].append(this_mean_energy - e_min)
            delta_energy[1].append(e_max - this_mean_energy)
            mean_energy.append(this_mean_energy)

        # Residuals

        # we need to get the rebinned counts
        (rebinned_observed_counts,) = this_rebinner.rebin(self.observed_counts)

        (rebinned_observed_count_errors,) = this_rebinner.rebin_errors(
            self.observed_count_errors
        )

        # the rebinned counts expected from the model
        rebinned_model_counts = new_model_rate * self._observed_spectrum.exposure

        # and also the rebinned background

        if self._background_noise_model is not None:

            if False:  # self._background_noise_model == "modeled":

                (rebinned_background_counts,) = this_rebinner.rebin(
                    self.get_background_model()
                )
                (rebinned_background_errors,) = this_rebinner.rebin_errors(
                    np.sqrt(self.get_background_model())
                )

            else:

                (rebinned_background_counts,) = this_rebinner.rebin(
                    self.background_counts
                )
                (rebinned_background_errors,) = this_rebinner.rebin_errors(
                    self.background_count_errors
                )

        else:

            rebinned_background_counts = np.zeros_like(rebinned_observed_counts)

        significance_calc = Significance(
            rebinned_observed_counts,
            rebinned_background_counts
            + old_div(rebinned_model_counts, self._total_scale_factor),
            min([self._total_scale_factor, 1.0]),
        )

        # Divide the various cases


        #TODO check this: shoudn't it be obseved-background/model (for the old way) and
        # observed/(model+background) (for the new way). Errors also wrong observed+background error
        if ratio_residuals:
            residuals = old_div(
                (rebinned_observed_counts - rebinned_model_counts),
                rebinned_model_counts,
            )
            residual_errors = old_div(
                rebinned_observed_count_errors, rebinned_model_counts
            )

        else:
            residual_errors = None
            if self._observation_noise_model == "poisson":

                if self._background_noise_model == "poisson":

                    # We use the Li-Ma formula to get the significance (sigma)

                    residuals = significance_calc.li_and_ma()

                elif self._background_noise_model == "ideal":

                    residuals = significance_calc.known_background()

                elif self._background_noise_model == "gaussian":

                    residuals = (
                        significance_calc.li_and_ma_equivalent_for_gaussian_background(
                            rebinned_background_errors
                        )
                    )

                elif self._background_noise_model is None:

                    residuals = significance_calc.known_background()

                elif self._background_noise_model == "modeled":

                    residuals = significance_calc.known_background()

                else:

                    raise RuntimeError("This is a bug")

            else:

                if self._background_noise_model is None:

                    residuals = old_div(
                        (rebinned_observed_counts - rebinned_model_counts),
                        rebinned_observed_count_errors,
                    )

                else:

                    raise NotImplementedError("Not yet implemented")

        # construct a dict with all the new quantities
        # so that we can extract them for plotting

        rebinned_quantities = dict(
            # Rebined
            #observed
            new_observed_rate=new_observed_rate,
            new_observed_rate_err=new_observed_rate_err,
            #background
            new_background_rate=new_background_rate,
            new_background_rate_err=new_background_rate_err,
            #model
            new_model_rate=new_model_rate,
            # New echans
            new_chan_width=new_chan_width,
            new_energy_min=new_energy_min,
            new_energy_max=new_energy_max,
            mean_energy=mean_energy,
            #Residuals
            residuals=residuals,
            residual_errors=residual_errors,
            delta_energy=delta_energy,
            #Unbinned model rate
            expected_model_rate=expected_model_rate,
            #Unbinned echans
            energy_min=energy_min,
            energy_max=energy_max,
            chan_width=chan_width,
        )

        return rebinned_quantities

    def display_model(
        self,
<<<<<<< HEAD
        data_color="k",
        model_color="r",
        step=True,
        show_data=True,
        show_residuals=True,
        ratio_residuals=False,
        show_legend=True,
        min_rate=1e-99,
        model_label=None,
        model_kwargs=None,
        data_kwargs=None,
        **kwargs,
    ):
=======
        data_color: str="k",
        model_color: str="r",
        background_color: str="b",
        step: bool=True,
        show_data: bool=True,
        show_residuals: bool=True,
        ratio_residuals: bool=False,
        show_legend: bool=True,
        min_rate: Union[int,float]=1e-99,
        model_label: Optional[str]=None,
        model_kwargs: Optional[dict]=None,
        data_kwargs: Optional[dict]=None,
        background_label: Optional[str]=None,
        background_kwargs: Optional[dict]=None,
        source_only: bool=True,
        show_background: bool=False,
        **kwargs
    ) -> ResidualPlot:
>>>>>>> 029ffe52

        """
        Plot the current model with or without the data and the residuals. Multiple models can be plotted by supplying
        a previous axis to 'model_subplot'.

        Example usage:

        fig = data.display_model()

        fig2 = data2.display_model(model_subplot=fig.axes)


        :param data_color: the color of the data
        :param model_color: the color of the model
        :param step: (bool) create a step count histogram or interpolate the model
        :param show_data: (bool) show_the data with the model
        :param show_residuals: (bool) shoe the residuals
        :param ratio_residuals: (bool) use model ratio instead of residuals
        :param show_legend: (bool) show legend
        :param min_rate: the minimum rate per bin
        :param model_label: (optional) the label to use for the model default is plugin name
        :param model_subplot: (optional) axis or list of axes to plot to
        :param model_kwargs: plotting kwargs affecting the plotting of the model
        :param data_kwargs:  plotting kwargs affecting the plotting of the data and residuls
        :return:
        """

        # set up the default plotting

        _default_model_kwargs = dict(color=model_color, alpha=1)

        _default_background_kwargs = dict(color=background_color, alpha=1, linestyle="--")

        _default_data_kwargs = dict(
            color=data_color,
            alpha=1,
            fmt=threeML_config["residual plot"]["error marker"],
            markersize=threeML_config["residual plot"]["error marker size"],
            linestyle="",
            elinewidth=threeML_config["residual plot"]["error line width"],
            capsize=0,
        )

        if model_kwargs is not None:

            assert type(model_kwargs) == dict, "model_kwargs must be a dict"

            for k, v in list(model_kwargs.items()):

                if k in _default_model_kwargs:

                    _default_model_kwargs[k] = v

                else:

                    _default_model_kwargs[k] = v

        if data_kwargs is not None:

            assert type(data_kwargs) == dict, "data_kwargs must be a dict"

            for k, v in list(data_kwargs.items()):

                if k in _default_data_kwargs:

                    _default_data_kwargs[k] = v

                else:

                    _default_data_kwargs[k] = v

        if background_kwargs is not None:

            assert type(background_kwargs) == dict, "background_kwargs must be a dict"

            for k, v in list(background_kwargs.items()):

                if k in _default_background_kwargs:

                    _default_background_kwargs[k] = v

                else:

                    _default_background_kwargs[k] = v

        if model_label is None:
            model_label = "%s Model" % self._name

        residual_plot = ResidualPlot(
            show_residuals=show_residuals, ratio_residuals=ratio_residuals, **kwargs
        )

        # compute the values for the plotting

        rebinned_quantities = self._construct_counts_arrays(min_rate, ratio_residuals)

        if source_only:
            y_label = "Net rate\n(counts s$^{-1}$ keV$^{-1}$)"
            weighted_data = old_div(
                rebinned_quantities["new_observed_rate"]-rebinned_quantities["new_background_rate"], rebinned_quantities["new_chan_width"]
            )
            weighted_error = old_div(
                np.sqrt(rebinned_quantities["new_observed_rate_err"]**2+
                        rebinned_quantities["new_background_rate_err"]**2),
                rebinned_quantities["new_chan_width"]
            )
        else:
            y_label = "Observed rate\n(counts s$^{-1}$ keV$^{-1}$)"
            weighted_data = old_div(
                rebinned_quantities["new_observed_rate"], rebinned_quantities["new_chan_width"]
            )
            weighted_error = old_div(
                rebinned_quantities["new_observed_rate_err"], rebinned_quantities["new_chan_width"]
            )
        #weighted_data = old_div(
        #    rebinned_quantities["new_rate"], rebinned_quantities["new_chan_width"]
        #)
        #weighted_error = old_div(
        #    rebinned_quantities["new_err"], rebinned_quantities["new_chan_width"]
        #)

        residual_plot.add_data(
            rebinned_quantities["mean_energy"],
            weighted_data,
            rebinned_quantities["residuals"],
            residual_yerr=rebinned_quantities["residual_errors"],
            yerr=weighted_error,
            xerr=rebinned_quantities["delta_energy"],
            label=self._name,
            show_data=show_data,
            **_default_data_kwargs,
        )

        if show_background:
            residual_plot.add_model_step(
                rebinned_quantities["new_energy_min"],
                rebinned_quantities["new_energy_max"],
                rebinned_quantities["new_chan_width"],
                rebinned_quantities["new_background_rate"],
                label=background_label,
                **_default_background_kwargs
                )

        # a step historgram
        if step:
            if source_only:
                # only source
                eff_model = rebinned_quantities["new_model_rate"]
            else:
                eff_model = rebinned_quantities["new_model_rate"] + rebinned_quantities["new_background_rate"]
            residual_plot.add_model_step(
                rebinned_quantities["new_energy_min"],
                rebinned_quantities["new_energy_max"],
                rebinned_quantities["new_chan_width"],
                eff_model,
                label=model_label,
                **_default_model_kwargs,
            )

            #residual_plot.add_model_step(
            #    rebinned_quantities["new_energy_min"],
            #    rebinned_quantities["new_energy_max"],
            #    rebinned_quantities["new_chan_width"],
            #    rebinned_quantities["new_model_rate"],
            #    label=model_label,
            #    **_default_model_kwargs
            #)

        else:

            # We always plot the model un-rebinned here

            # Mask the array so we don't plot the model where data have been excluded
            # y = expected_model_rate / chan_width
            y = np.ma.masked_where(
                ~self._mask,
                old_div(
                    rebinned_quantities["expected_model_rate"],
                    rebinned_quantities["chan_width"],
                ),
            )

            x = np.mean(
                [rebinned_quantities["energy_min"], rebinned_quantities["energy_max"]],
                axis=0,
            )

            residual_plot.add_model(x, y, label=model_label, **_default_model_kwargs)

        return residual_plot.finalize(
            xlabel="Energy\n(keV)",
            ylabel=y_label,
            xscale="log",
            yscale="log",
            show_legend=show_legend,
        )<|MERGE_RESOLUTION|>--- conflicted
+++ resolved
@@ -2,11 +2,11 @@
 
 import collections
 import copy
+import types
 from builtins import range, str, zip
+from collections.abc import Iterable
 from contextlib import contextmanager
-from collections.abc import Iterable
-from typing import Optional, Union, Tuple
-import types
+from typing import Optional, Tuple, Union
 
 import matplotlib
 import matplotlib.pyplot as plt
@@ -30,23 +30,13 @@
 from threeML.plugins.XYLike import XYLike
 from threeML.utils.binner import Rebinner
 from threeML.utils.spectrum.binned_spectrum import BinnedSpectrum, ChannelSet
-<<<<<<< HEAD
 from threeML.utils.spectrum.pha_spectrum import PHASpectrum
-=======
-
-from threeML.utils.string_utils import dash_separated_string_to_tuple
-
-from threeML.utils.statistics.stats_tools import Significance
->>>>>>> 029ffe52
 from threeML.utils.spectrum.spectrum_likelihood import statistic_lookup
 from threeML.utils.statistics.stats_tools import Significance
 from threeML.utils.string_utils import dash_separated_string_to_tuple
 
-<<<<<<< HEAD
 log = setup_logger(__name__)
 
-=======
->>>>>>> 029ffe52
 NO_REBIN = 1e-99
 
 __instrument_name = "General binned spectral data"
@@ -59,11 +49,7 @@
     def __init__(
         self,
         name: str,
-<<<<<<< HEAD
-        observation,
-=======
         observation: BinnedSpectrum,
->>>>>>> 029ffe52
         background=None,
         verbose: bool=True,
         background_exposure=None,
@@ -2969,21 +2955,6 @@
 
     def display_model(
         self,
-<<<<<<< HEAD
-        data_color="k",
-        model_color="r",
-        step=True,
-        show_data=True,
-        show_residuals=True,
-        ratio_residuals=False,
-        show_legend=True,
-        min_rate=1e-99,
-        model_label=None,
-        model_kwargs=None,
-        data_kwargs=None,
-        **kwargs,
-    ):
-=======
         data_color: str="k",
         model_color: str="r",
         background_color: str="b",
@@ -3002,7 +2973,6 @@
         show_background: bool=False,
         **kwargs
     ) -> ResidualPlot:
->>>>>>> 029ffe52
 
         """
         Plot the current model with or without the data and the residuals. Multiple models can be plotted by supplying
