--- conflicted
+++ resolved
@@ -1,12 +1,10 @@
-import pkg_resources
 import os
 from pathlib import Path
 
-<<<<<<< HEAD
-def get_path_of_data_file(data_file):
-=======
+import pkg_resources
+
+
 def get_path_of_data_file(data_file) -> Path:
->>>>>>> 4d15a14e
     file_path = pkg_resources.resource_filename("threeML", "data/%s" % data_file)
 
     return Path(file_path)
@@ -24,9 +22,7 @@
 
     :return: an absolute path
     """
-
-<<<<<<< HEAD
-    return os.path.abspath(os.path.expanduser("~/.threeML"))
+    return Path("~/.threeML").expanduser()
 
 
 def get_path_of_log_dir() -> Path:
@@ -36,13 +32,11 @@
 
 _log_file_names = ["usr.log", "dev.log"]
 
+
 def get_path_of_log_file(log_file: str) -> Path:
     """
     returns the path of the log files
     """
     assert log_file in _log_file_names, f"{log_file} is not on of {_log_file_names}"
 
-    return get_path_of_log_dir() / log_file
-=======
-    return Path("~/.threeML").expanduser()
->>>>>>> 4d15a14e
+    return get_path_of_log_dir() / log_file